--- conflicted
+++ resolved
@@ -20,7 +20,7 @@
 import kafka.common.TopicAndPartition
 import kafka.manager.utils.AdminUtils
 
-import scala.collection.{mutable, immutable}
+import scala.collection.immutable
 import scala.concurrent.{ExecutionContext, Future}
 import scala.concurrent.duration.FiniteDuration
 import scala.reflect.ClassTag
@@ -238,7 +238,6 @@
         } yield CMView(tl.list.size, bl.list.size, clusterContext)
         result pipeTo sender
 
-        // TODO: add topic partition size to TopicIdentity
       case CMGetTopicIdentity(topic) =>
         implicit val ec = context.dispatcher
         val eventualBrokerList = withKafkaStateActor(KSGetBrokers)(identity[BrokerList])
@@ -250,15 +249,10 @@
           }
         }
         val eventualTopicDescription = withKafkaStateActor(KSGetTopicDescription(topic))(identity[Option[TopicDescription]])
-        val eventualTopicPartitionSizes = withBrokerViewCacheActor(BVGetBrokerTopicPartitionSizes(topic))(identity[Option[Map[Int, Map[Int, Long]]]])
         val result: Future[Option[CMTopicIdentity]] = for {
           bl <- eventualBrokerList
           tm <- eventualTopicMetrics
           tdO <- eventualTopicDescription
-<<<<<<< HEAD
-          tp <- eventualTopicPartitionSizes
-        } yield tdO.map( td => CMTopicIdentity(Try(TopicIdentity.from(bl,td,tm,tp,cmConfig.clusterConfig))))
-=======
         } yield tdO.map( td => CMTopicIdentity(Try(TopicIdentity.from(bl,td,tm,clusterContext,None))))
         result pipeTo sender
 
@@ -289,7 +283,6 @@
         val result: Future[CMConsumedTopic] = eventualConsumedTopicDescription.map{
           ctd: ConsumedTopicDescription =>  CMConsumedTopic(Try(ConsumedTopicState.from(ctd, clusterContext)))
         }
->>>>>>> b0fb7f28
         result pipeTo sender
 
       case any: Any => log.warning("cma : processQueryResponse : Received unknown message: {}", any)
@@ -412,28 +405,6 @@
 
       case CMGeneratePartitionAssignments(topics, brokers) =>
         implicit val ec = longRunningExecutionContext
-<<<<<<< HEAD
-        val eventualBrokerList = withKafkaStateActor(KSGetBrokers)(identity[BrokerList])
-        val eventualDescriptions = withKafkaStateActor(KSGetTopicDescriptions(topics))(identity[TopicDescriptions])
-        val eventualReassignPartitions = withKafkaStateActor(KSGetReassignPartition)(identity[Option[ReassignPartitions]])
-        val generated: Future[IndexedSeq[(String, Map[Int, Seq[Int]])]] = for {
-          bl <- eventualBrokerList
-          tds <- eventualDescriptions
-          rp <- eventualReassignPartitions
-          tis = tds.descriptions.map(TopicIdentity.from(bl, _, None, None, cmConfig.clusterConfig))
-        } yield {
-          bl.list.map(_.id.toInt)
-          // check if any topic undergoing reassignment got selected for reassignment
-          val topicsUndergoingReassignment = getTopicsUnderReassignment(rp, topics)
-          require(topicsUndergoingReassignment.isEmpty, "Topic(s) already undergoing reassignment(s): [%s]".format(topicsUndergoingReassignment.mkString(", ")))
-          // check if any nonexistent broker got selected for reassignment
-          val nonExistentBrokers = getNonExistentBrokers(bl, brokers)
-          require(nonExistentBrokers.isEmpty, "Nonexistent broker(s) selected: [%s]".format(nonExistentBrokers.mkString(", ")))
-          tis.map(ti => (ti.topic, adminUtils.assignReplicasToBrokers(
-            brokers,
-            ti.partitions,
-            ti.replicationFactor)))
-=======
         val topicCheckFutureBefore = checkTopicsUnderAssignment(topics)
 
         val generated: Future[IndexedSeq[(String, Map[Int, Seq[Int]])]] = topicCheckFutureBefore.flatMap { _ =>
@@ -453,7 +424,6 @@
               ti.partitions,
               ti.replicationFactor)))
           }
->>>>>>> b0fb7f28
         }
 
         val result: Future[IndexedSeq[Try[Unit]]] = for {
@@ -486,11 +456,7 @@
         val preferredLeaderElections = for {
           bl <- eventualBrokerList
           tds <- eventualDescriptions
-<<<<<<< HEAD
-          tis = tds.descriptions.map(TopicIdentity.from(bl, _, None, None, cmConfig.clusterConfig))
-=======
           tis = tds.descriptions.map(TopicIdentity.from(bl, _, None, clusterContext, None))
->>>>>>> b0fb7f28
           toElect = tis.map(ti => ti.partitionsIdentity.values.filter(!_.isPreferredLeader).map(tpi => TopicAndPartition(ti.topic, tpi.partNum))).flatten.toSet
         } yield toElect
         preferredLeaderElections.map { toElect =>
@@ -506,11 +472,7 @@
         val topicsAndReassignments = for {
           bl <- eventualBrokerList
           tds <- eventualDescriptions
-<<<<<<< HEAD
-          tis = tds.descriptions.map(TopicIdentity.from(bl, _, None, None, cmConfig.clusterConfig))
-=======
           tis = tds.descriptions.map(TopicIdentity.from(bl, _, None, clusterContext, None))
->>>>>>> b0fb7f28
         } yield {
           val reassignments = tis.map { ti =>
             val topicZkPath = zkPathFrom(baseTopicsZkPath, ti.topic)
