/**
 * Copyright 2015 Yahoo Inc. Licensed under the Apache License, Version 2.0
 * See accompanying LICENSE file.
 */

package kafka.manager.model

import java.nio.charset.StandardCharsets

import kafka.manager.features.ClusterFeatures

import scala.util.Try
import scala.util.matching.Regex
import scalaz.Validation.FlatMap._

/**
  * @author hiral
  */
case class CuratorConfig(zkConnect: String, zkMaxRetry: Int = 100, baseSleepTimeMs : Int = 100, maxSleepTimeMs: Int = 1000)

sealed trait KafkaVersion
case object Kafka_0_8_1_1 extends KafkaVersion {
  override def toString = "0.8.1.1"
}
case object Kafka_0_8_2_0 extends KafkaVersion {
  override def toString = "0.8.2.0"
}
case object Kafka_0_8_2_1 extends KafkaVersion {
  override def toString = "0.8.2.1"
}
case object Kafka_0_8_2_2 extends KafkaVersion {
  override def toString = "0.8.2.2"
}
case object Kafka_0_9_0_0 extends KafkaVersion {
  override def toString = "0.9.0.0"
}
case object Kafka_0_9_0_1 extends KafkaVersion {
  override def toString = "0.9.0.1"
}
case object Kafka_0_10_0_0 extends KafkaVersion {
  override def toString = "0.10.0.0"
}
case object Kafka_0_10_0_1 extends KafkaVersion {
  override def toString = "0.10.0.1"
}

case object Kafka_0_10_1_0 extends KafkaVersion {
  override def toString = "0.10.1.0"
}

<<<<<<< HEAD
=======
case object Kafka_0_10_1_1 extends KafkaVersion {
  override def toString = "0.10.1.1"
}

>>>>>>> 6733e889
case object Kafka_0_10_2_0 extends KafkaVersion {
  override def toString = "0.10.2.0"
}

<<<<<<< HEAD
=======
case object Kafka_0_10_2_1 extends KafkaVersion {
  override def toString = "0.10.2.1"
}

case object Kafka_0_11_0_0 extends KafkaVersion {
  override def toString = "0.11.0.0"
}

case object Kafka_0_11_0_2 extends KafkaVersion {
  override def toString = "0.11.0.2"
}

case object Kafka_1_0_0 extends KafkaVersion {
  override def toString = "1.0.0"
}

case object Kafka_1_0_1 extends KafkaVersion {
  override def toString = "1.0.1"
}

case object Kafka_1_1_0 extends KafkaVersion {
  override def toString = "1.1.0"
}

case object Kafka_1_1_1 extends KafkaVersion {
  override def toString = "1.1.1"
}

case object Kafka_2_0_0 extends KafkaVersion {
  override def toString = "2.0.0"
}

case object Kafka_2_1_0 extends KafkaVersion {
  override def toString = "2.1.0"
}

case object Kafka_2_1_1 extends KafkaVersion {
  override def toString = "2.1.1"
}

case object Kafka_2_2_0 extends KafkaVersion {
  override def toString = "2.2.0"
}

>>>>>>> 6733e889
object KafkaVersion {
  val supportedVersions: Map[String,KafkaVersion] = Map(
    "0.8.1.1" -> Kafka_0_8_1_1,
    "0.8.2-beta" -> Kafka_0_8_2_0,
    "0.8.2.0" -> Kafka_0_8_2_0,
    "0.8.2.1" -> Kafka_0_8_2_1,
    "0.8.2.2" -> Kafka_0_8_2_2,
    "0.9.0.0" -> Kafka_0_9_0_0,
    "0.9.0.1" -> Kafka_0_9_0_1,
    "0.10.0.0" -> Kafka_0_10_0_0,
    "0.10.0.1" -> Kafka_0_10_0_1,
    "0.10.1.0" -> Kafka_0_10_1_0,
<<<<<<< HEAD
    "0.10.2.0" -> Kafka_0_10_2_0
  )

  val formSelectList : IndexedSeq[(String,String)] = supportedVersions.toIndexedSeq.filterNot(_._1.contains("beta")).map(t => (t._1,t._2.toString)).sortBy(_._1)
=======
    "0.10.1.1" -> Kafka_0_10_1_1,
    "0.10.2.0" -> Kafka_0_10_2_0,
    "0.10.2.1" -> Kafka_0_10_2_1,
    "0.11.0.0" -> Kafka_0_11_0_0,
    "0.11.0.2" -> Kafka_0_11_0_2,
    "1.0.0" -> Kafka_1_0_0,
    "1.0.1" -> Kafka_1_0_1,
    "1.1.0" -> Kafka_1_1_0,
    "1.1.1" -> Kafka_1_1_1,
    "2.0.0" -> Kafka_2_0_0,
    "2.1.0" -> Kafka_2_1_0,
    "2.1.1" -> Kafka_2_1_1,
    "2.2.0" -> Kafka_2_2_0
  )

  val formSelectList : IndexedSeq[(String,String)] = supportedVersions.toIndexedSeq.filterNot(_._1.contains("beta")).map(t => (t._1,t._2.toString)).sortWith((a, b) => sortVersion(a._1, b._1))
>>>>>>> 6733e889

  def apply(s: String) : KafkaVersion = {
    supportedVersions.get(s) match {
      case Some(v) => v
      case None => throw new IllegalArgumentException(s"Unsupported kafka version : $s")
    }
  }

  def unapply(v: KafkaVersion) : Option[String] = {
    Some(v.toString)
  }

  private def sortVersion(versionNum: String, kafkaVersion: String): Boolean = {
    val separator = "\\."
    val versionNumList = versionNum.split(separator, -1).toList
    val kafkaVersionList = kafkaVersion.split(separator, -1).toList
    def compare(a: List[String], b: List[String]): Boolean = a.nonEmpty match {
      case true if b.nonEmpty =>
        if (a.head == b.head) compare(a.tail, b.tail) else a.head.toInt < b.head.toInt
      case true if b.isEmpty => false
      case false if b.nonEmpty => true
      case _ => true
    }
    compare(versionNumList, kafkaVersionList)
  }
}

object ClusterConfig {
  val legalChars = "[a-zA-Z0-9\\._\\-]"
  private val maxNameLength = 255
  val regex = new Regex(legalChars + "+")

  def validateName(clusterName: String) {
    require(clusterName.length > 0, "cluster name is illegal, can't be empty")
    require(!(clusterName.equals(".") || clusterName.equals("..")), "cluster name cannot be \".\" or \"..\"")
    require(clusterName.length <= maxNameLength,"cluster name is illegal, can't be longer than " + maxNameLength + " characters")
    regex.findFirstIn(clusterName) match {
      case Some(t) =>
        require(t.equals(clusterName),
          ("cluster name " + clusterName + " is illegal, contains a character other than ASCII alphanumerics, '.', '_' and '-'"))
      case None =>
        require(false,"cluster name " + clusterName + " is illegal,  contains a character other than ASCII alphanumerics, '.', '_' and '-'")
    }
  }

  def validateZkHosts(zkHosts: String): Unit = {
    require(zkHosts.length > 0, "cluster zk hosts is illegal, can't be empty!")
  }

  def apply(name: String
            , version : String
            , zkHosts: String
            , zkMaxRetry: Int = 100
            , jmxEnabled: Boolean
            , jmxUser: Option[String]
            , jmxPass: Option[String]
            , jmxSsl: Boolean
            , restrictOperations:Boolean
            , pollConsumers: Boolean
            , filterConsumers: Boolean
            , logkafkaEnabled: Boolean = false
            , activeOffsetCacheEnabled: Boolean = false
            , displaySizeEnabled: Boolean = false
            , tuning: Option[ClusterTuning]
            , securityProtocol: String
            , saslMechanism: Option[String]
            , jaasConfig: Option[String]
           ) : ClusterConfig = {
    val kafkaVersion = KafkaVersion(version)
    //validate cluster name
    validateName(name)
    //validate zk hosts
    validateZkHosts(zkHosts)
    val cleanZkHosts = zkHosts.replaceAll(" ","")
    new ClusterConfig(
      name
      , CuratorConfig(cleanZkHosts, zkMaxRetry)
      , true
      , kafkaVersion
      , jmxEnabled
      , jmxUser
      , jmxPass
      , jmxSsl
      , restrictOperations
      , pollConsumers
      , filterConsumers
      , logkafkaEnabled
      , activeOffsetCacheEnabled
      , displaySizeEnabled
      , tuning
      , SecurityProtocol(securityProtocol)
      , saslMechanism.flatMap(SASLmechanism.from)
      , jaasConfig
    )
  }

  def customUnapply(cc: ClusterConfig) : Option[(
<<<<<<< HEAD
    String, String, String, Int, Boolean, Option[String], Option[String], Boolean, Boolean, Boolean, Boolean, Boolean, Boolean, Boolean, Option[ClusterTuning])] = {
    Some((
      cc.name, cc.version.toString, cc.curatorConfig.zkConnect, cc.curatorConfig.zkMaxRetry,
      cc.jmxEnabled, cc.jmxUser, cc.jmxPass, cc.jmxSsl, cc.restrictOperations, cc.pollConsumers, cc.filterConsumers,
      cc.logkafkaEnabled, cc.activeOffsetCacheEnabled, cc.displaySizeEnabled, cc.tuning
=======
    String, String, String, Int, Boolean, Option[String], Option[String], Boolean, Boolean, Boolean, Boolean, Boolean, Boolean, Option[ClusterTuning], String, Option[String], Option[String])] = {
    Some((
      cc.name, cc.version.toString, cc.curatorConfig.zkConnect, cc.curatorConfig.zkMaxRetry,
      cc.jmxEnabled, cc.jmxUser, cc.jmxPass, cc.jmxSsl, cc.pollConsumers, cc.filterConsumers,
      cc.logkafkaEnabled, cc.activeOffsetCacheEnabled, cc.displaySizeEnabled, cc.tuning, cc.securityProtocol.stringId, cc.saslMechanism.map(_.stringId), cc.jaasConfig
>>>>>>> 6733e889
      )
    )
  }

  import scalaz.syntax.applicative._
  import scalaz.{Failure, Success}
  import org.json4s._
  import org.json4s.jackson.JsonMethods._
  import org.json4s.jackson.Serialization
  import org.json4s.scalaz.JsonScalaz._

  import scala.language.reflectiveCalls

  implicit val formats = Serialization.formats(FullTypeHints(List(classOf[ClusterConfig])))

  implicit def curatorConfigJSONW: JSONW[CuratorConfig] = new JSONW[CuratorConfig] {
    def write(a: CuratorConfig) =
      makeObj(("zkConnect" -> toJSON(a.zkConnect))
        :: ("zkMaxRetry" -> toJSON(a.zkMaxRetry))
        :: ("baseSleepTimeMs" -> toJSON(a.baseSleepTimeMs))
        :: ("maxSleepTimeMs" -> toJSON(a.maxSleepTimeMs))
        :: Nil)
  }

  implicit def curatorConfigJSONR: JSONR[CuratorConfig] = CuratorConfig.applyJSON(
    fieldExtended[String]("zkConnect"), fieldExtended[Int]("zkMaxRetry"), fieldExtended[Int]("baseSleepTimeMs"), fieldExtended[Int]("maxSleepTimeMs"))

  def serialize(config: ClusterConfig) : Array[Byte] = {
    val json = makeObj(("name" -> toJSON(config.name))
      :: ("curatorConfig" -> toJSON(config.curatorConfig))
      :: ("enabled" -> toJSON(config.enabled))
      :: ("kafkaVersion" -> toJSON(config.version.toString))
      :: ("jmxEnabled" -> toJSON(config.jmxEnabled))
      :: ("jmxUser" -> toJSON(config.jmxUser))
      :: ("jmxPass" -> toJSON(config.jmxPass))
      :: ("jmxSsl" -> toJSON(config.jmxSsl))
      :: ("restrictOperations" -> toJSON(config.restrictOperations))
      :: ("pollConsumers" -> toJSON(config.pollConsumers))
      :: ("filterConsumers" -> toJSON(config.filterConsumers))
      :: ("logkafkaEnabled" -> toJSON(config.logkafkaEnabled))
      :: ("activeOffsetCacheEnabled" -> toJSON(config.activeOffsetCacheEnabled))
      :: ("displaySizeEnabled" -> toJSON(config.displaySizeEnabled))
      :: ("tuning" -> toJSON(config.tuning))
      :: ("securityProtocol" -> toJSON(config.securityProtocol.stringId))
      :: ("saslMechanism" -> toJSON(config.saslMechanism.map(_.stringId)))
      :: ("jaasConfig" -> toJSON(config.jaasConfig))
      :: Nil)
    compact(render(json)).getBytes(StandardCharsets.UTF_8)
  }

  def deserialize(ba: Array[Byte]) : Try[ClusterConfig] = {
    Try {
      val json = parse(kafka.manager.utils.deserializeString(ba))

      val result = (fieldExtended[String]("name")(json) |@| fieldExtended[CuratorConfig]("curatorConfig")(json) |@| fieldExtended[Boolean]("enabled")(json))
      {
        (name:String,curatorConfig:CuratorConfig,enabled:Boolean) =>
          val versionString = fieldExtended[String]("kafkaVersion")(json)
          val version = versionString.map(KafkaVersion.apply).getOrElse(Kafka_0_8_1_1)
          val jmxEnabled = fieldExtended[Boolean]("jmxEnabled")(json)
          val jmxUser = fieldExtended[Option[String]]("jmxUser")(json)
          val jmxPass = fieldExtended[Option[String]]("jmxPass")(json)
          val jmxSsl = fieldExtended[Boolean]("jmxSsl")(json)
          val restrictOperations = fieldExtended[Boolean]("restrictOperations")(json)
          val pollConsumers = fieldExtended[Boolean]("pollConsumers")(json)
          val filterConsumers = fieldExtended[Boolean]("filterConsumers")(json)
          val logkafkaEnabled = fieldExtended[Boolean]("logkafkaEnabled")(json)
          val activeOffsetCacheEnabled = fieldExtended[Boolean]("activeOffsetCacheEnabled")(json)
          val displaySizeEnabled = fieldExtended[Boolean]("displaySizeEnabled")(json)
          val clusterTuning = fieldExtended[Option[ClusterTuning]]("tuning")(json)
          val securityProtocolString = fieldExtended[String]("securityProtocol")(json)
          val securityProtocol = securityProtocolString.map(SecurityProtocol.apply).getOrElse(PLAINTEXT)
          val saslMechanismString = fieldExtended[Option[String]]("saslMechanism")(json)
          val saslMechanism = saslMechanismString.map(_.flatMap(SASLmechanism.from))
          val jaasConfig = fieldExtended[Option[String]]("jaasConfig")(json)

          ClusterConfig.apply(
            name,
            curatorConfig,
            enabled,version,
            jmxEnabled.getOrElse(false),
            jmxUser.getOrElse(None),
            jmxPass.getOrElse(None),
            jmxSsl.getOrElse(false),
            restrictOperations.getOrElse(false),
            pollConsumers.getOrElse(false),
            filterConsumers.getOrElse(true),
            logkafkaEnabled.getOrElse(false),
            activeOffsetCacheEnabled.getOrElse(false),
            displaySizeEnabled.getOrElse(false),
            clusterTuning.getOrElse(None),
            securityProtocol,
            saslMechanism.getOrElse(None),
            jaasConfig.getOrElse(None)
          )
      }

      result match {
        case Failure(nel) =>
          throw new IllegalArgumentException(nel.toString())
        case Success(clusterConfig) =>
          clusterConfig
      }

    }
  }

}

case class ClusterTuning(brokerViewUpdatePeriodSeconds: Option[Int]
                         , clusterManagerThreadPoolSize: Option[Int]
                         , clusterManagerThreadPoolQueueSize: Option[Int]
                         , kafkaCommandThreadPoolSize: Option[Int]
                         , kafkaCommandThreadPoolQueueSize: Option[Int]
                         , logkafkaCommandThreadPoolSize: Option[Int]
                         , logkafkaCommandThreadPoolQueueSize: Option[Int]
                         , logkafkaUpdatePeriodSeconds: Option[Int]
                         , partitionOffsetCacheTimeoutSecs: Option[Int]
                         , brokerViewThreadPoolSize: Option[Int]
                         , brokerViewThreadPoolQueueSize: Option[Int]
                         , offsetCacheThreadPoolSize: Option[Int]
                         , offsetCacheThreadPoolQueueSize: Option[Int]
                         , kafkaAdminClientThreadPoolSize: Option[Int]
                         , kafkaAdminClientThreadPoolQueueSize: Option[Int]
                         , kafkaManagedOffsetMetadataCheckMillis: Option[Int]
                         , kafkaManagedOffsetGroupCacheSize: Option[Int]
                         , kafkaManagedOffsetGroupExpireDays: Option[Int]
                        )
object ClusterTuning {
  import org.json4s._
  import org.json4s.jackson.Serialization
  import org.json4s.scalaz.JsonScalaz._

  import scala.language.reflectiveCalls

  implicit val formats = Serialization.formats(FullTypeHints(List(classOf[ClusterTuning])))

  implicit def clusterTuningJSONW: JSONW[ClusterTuning] = new JSONW[ClusterTuning] {
    def write(tuning: ClusterTuning) =
      makeObj(("brokerViewUpdatePeriodSeconds" -> toJSON(tuning.brokerViewUpdatePeriodSeconds))
        :: ("clusterManagerThreadPoolSize" -> toJSON(tuning.clusterManagerThreadPoolSize))
        :: ("clusterManagerThreadPoolQueueSize" -> toJSON(tuning.clusterManagerThreadPoolQueueSize))
        :: ("kafkaCommandThreadPoolSize" -> toJSON(tuning.kafkaCommandThreadPoolSize))
        :: ("kafkaCommandThreadPoolQueueSize" -> toJSON(tuning.kafkaCommandThreadPoolQueueSize))
        :: ("logkafkaCommandThreadPoolSize" -> toJSON(tuning.logkafkaCommandThreadPoolSize))
        :: ("logkafkaCommandThreadPoolQueueSize" -> toJSON(tuning.logkafkaCommandThreadPoolQueueSize))
        :: ("logkafkaUpdatePeriodSeconds" -> toJSON(tuning.logkafkaUpdatePeriodSeconds))
        :: ("partitionOffsetCacheTimeoutSecs" -> toJSON(tuning.partitionOffsetCacheTimeoutSecs))
        :: ("brokerViewThreadPoolSize" -> toJSON(tuning.brokerViewThreadPoolSize))
        :: ("brokerViewThreadPoolQueueSize" -> toJSON(tuning.brokerViewThreadPoolQueueSize))
        :: ("offsetCacheThreadPoolSize" -> toJSON(tuning.offsetCacheThreadPoolSize))
        :: ("offsetCacheThreadPoolQueueSize" -> toJSON(tuning.offsetCacheThreadPoolQueueSize))
        :: ("kafkaAdminClientThreadPoolSize" -> toJSON(tuning.kafkaAdminClientThreadPoolSize))
        :: ("kafkaAdminClientThreadPoolQueueSize" -> toJSON(tuning.kafkaAdminClientThreadPoolQueueSize))
        :: ("kafkaManagedOffsetMetadataCheckMillis" -> toJSON(tuning.kafkaManagedOffsetMetadataCheckMillis))
        :: ("kafkaManagedOffsetGroupCacheSize" -> toJSON(tuning.kafkaManagedOffsetGroupCacheSize))
        :: ("kafkaManagedOffsetGroupExpireDays" -> toJSON(tuning.kafkaManagedOffsetGroupExpireDays))
        :: Nil)
  }

  implicit def clusterTuningJSONR: JSONR[ClusterTuning] = new JSONR[ClusterTuning] {
    def read(json: JValue): Result[ClusterTuning] = {
      for {
        brokerViewUpdatePeriodSeconds <- fieldExtended[Option[Int]]("brokerViewUpdatePeriodSeconds")(json)
        clusterManagerThreadPoolSize <- fieldExtended[Option[Int]]("clusterManagerThreadPoolSize")(json)
        clusterManagerThreadPoolQueueSize <- fieldExtended[Option[Int]]("clusterManagerThreadPoolQueueSize")(json)
        kafkaCommandThreadPoolSize <- fieldExtended[Option[Int]]("kafkaCommandThreadPoolSize")(json)
        kafkaCommandThreadPoolQueueSize <- fieldExtended[Option[Int]]("kafkaCommandThreadPoolQueueSize")(json)
        logkafkaCommandThreadPoolSize <- fieldExtended[Option[Int]]("logkafkaCommandThreadPoolSize")(json)
        logkafkaCommandThreadPoolQueueSize <- fieldExtended[Option[Int]]("logkafkaCommandThreadPoolQueueSize")(json)
        logkafkaUpdatePeriodSeconds <- fieldExtended[Option[Int]]("logkafkaUpdatePeriodSeconds")(json)
        partitionOffsetCacheTimeoutSecs <- fieldExtended[Option[Int]]("partitionOffsetCacheTimeoutSecs")(json)
        brokerViewThreadPoolSize <- fieldExtended[Option[Int]]("brokerViewThreadPoolSize")(json)
        brokerViewThreadPoolQueueSize <- fieldExtended[Option[Int]]("brokerViewThreadPoolQueueSize")(json)
        offsetCacheThreadPoolSize <- fieldExtended[Option[Int]]("offsetCacheThreadPoolSize")(json)
        offsetCacheThreadPoolQueueSize <- fieldExtended[Option[Int]]("offsetCacheThreadPoolQueueSize")(json)
        kafkaAdminClientThreadPoolSize <- fieldExtended[Option[Int]]("kafkaAdminClientThreadPoolSize")(json)
        kafkaAdminClientThreadPoolQueueSize <- fieldExtended[Option[Int]]("kafkaAdminClientThreadPoolQueueSize")(json)
        kafkaManagedOffsetMetadataCheckMillis <- fieldExtended[Option[Int]]("kafkaManagedOffsetMetadataCheckMillis")(json)
        kafkaManagedOffsetGroupCacheSize <- fieldExtended[Option[Int]]("kafkaManagedOffsetGroupCacheSize")(json)
        kafkaManagedOffsetGroupExpireDays <- fieldExtended[Option[Int]]("kafkaManagedOffsetGroupExpireDays")(json)
      } yield {
        ClusterTuning(
          brokerViewUpdatePeriodSeconds = brokerViewUpdatePeriodSeconds
          , clusterManagerThreadPoolSize = clusterManagerThreadPoolSize
          , clusterManagerThreadPoolQueueSize = clusterManagerThreadPoolQueueSize
          , kafkaCommandThreadPoolSize = kafkaCommandThreadPoolSize
          , kafkaCommandThreadPoolQueueSize = kafkaCommandThreadPoolQueueSize
          , logkafkaCommandThreadPoolSize = logkafkaCommandThreadPoolSize
          , logkafkaCommandThreadPoolQueueSize = logkafkaCommandThreadPoolQueueSize
          , logkafkaUpdatePeriodSeconds = logkafkaUpdatePeriodSeconds
          , partitionOffsetCacheTimeoutSecs = partitionOffsetCacheTimeoutSecs
          , brokerViewThreadPoolSize = brokerViewThreadPoolSize
          , brokerViewThreadPoolQueueSize = brokerViewThreadPoolQueueSize
          , offsetCacheThreadPoolSize = offsetCacheThreadPoolSize
          , offsetCacheThreadPoolQueueSize = offsetCacheThreadPoolQueueSize
          , kafkaAdminClientThreadPoolSize = kafkaAdminClientThreadPoolSize
          , kafkaAdminClientThreadPoolQueueSize = kafkaAdminClientThreadPoolQueueSize
          , kafkaManagedOffsetMetadataCheckMillis = kafkaManagedOffsetMetadataCheckMillis
          , kafkaManagedOffsetGroupCacheSize = kafkaManagedOffsetGroupCacheSize
          , kafkaManagedOffsetGroupExpireDays = kafkaManagedOffsetGroupExpireDays
        )
      }
    }
  }

}

case class ClusterContext(clusterFeatures: ClusterFeatures, config: ClusterConfig)
case class ClusterConfig (name: String
                          , curatorConfig : CuratorConfig
                          , enabled: Boolean
                          , version: KafkaVersion
                          , jmxEnabled: Boolean
                          , jmxUser: Option[String]
                          , jmxPass: Option[String]
                          , jmxSsl: Boolean
                          , restrictOperations:Boolean
                          , pollConsumers: Boolean
                          , filterConsumers: Boolean
                          , logkafkaEnabled: Boolean
                          , activeOffsetCacheEnabled: Boolean
                          , displaySizeEnabled: Boolean
                          , tuning: Option[ClusterTuning]
                          , securityProtocol: SecurityProtocol
                          , saslMechanism: Option[SASLmechanism]
                          , jaasConfig: Option[String]
                         )

sealed trait SecurityProtocol {
  def stringId: String
  def secure: Boolean
}
case object SASL_PLAINTEXT extends SecurityProtocol {
  val stringId = "SASL_PLAINTEXT"
  val secure = true
}
case object PLAINTEXTSASL extends SecurityProtocol {
  val stringId = "PLAINTEXTSASL"
  val secure = true
}
case object SASL_SSL extends SecurityProtocol {
  val stringId = "SASL_SSL"
  val secure = true
}
case object SSL extends SecurityProtocol {
  val stringId = "SSL"
  val secure = true
}
case object PLAINTEXT extends SecurityProtocol {
  val stringId = "PLAINTEXT"
  val secure = false
}
object SecurityProtocol {
  private[this] val typesMap: Map[String, SecurityProtocol] = Map(
    SASL_PLAINTEXT.stringId -> SASL_PLAINTEXT
    , PLAINTEXTSASL.stringId -> SASL_PLAINTEXT
    , SASL_SSL.stringId -> SASL_SSL
    , SSL.stringId -> SSL
    , PLAINTEXT.stringId -> PLAINTEXT
  )

  val formSelectList : IndexedSeq[(String,String)] = typesMap.toIndexedSeq.map(t => (t._1,t._2.stringId))
  def apply(s: String) : SecurityProtocol = typesMap(s.toUpperCase)
}

sealed trait SASLmechanism {
  def stringId: String
}
case object SASL_MECHANISM_PLAIN extends SASLmechanism {
  val stringId = "PLAIN"
}

case object SASL_MECHANISM_GSSAPI extends SASLmechanism {
  val stringId = "GSSAPI"
}

case object SASL_MECHANISM_SCRAM256 extends SASLmechanism {
  val stringId = "SCRAM-SHA-256"
}
case object SASL_MECHANISM_SCRAM512 extends SASLmechanism {
  val stringId = "SCRAM-SHA-512"
}

object SASLmechanism {
  private[this] val typesMap: Map[String, SASLmechanism] = Map(
   SASL_MECHANISM_PLAIN.stringId -> SASL_MECHANISM_PLAIN
    , SASL_MECHANISM_GSSAPI.stringId -> SASL_MECHANISM_GSSAPI
    , SASL_MECHANISM_SCRAM256.stringId -> SASL_MECHANISM_SCRAM256
    , SASL_MECHANISM_SCRAM512.stringId -> SASL_MECHANISM_SCRAM512
  )

  val formSelectList : IndexedSeq[(String,String)] = IndexedSeq(("DEFAULT", "DEFAULT")) ++ typesMap.toIndexedSeq.map(t => (t._1,t._2.stringId))
  private def apply(s: String) : SASLmechanism = typesMap(s.toUpperCase)
  def from(s: String) : Option[SASLmechanism] = s.toUpperCase match {
    case "DEFAULT" => None
    case other => Option(apply(other))
  }
}<|MERGE_RESOLUTION|>--- conflicted
+++ resolved
@@ -48,19 +48,14 @@
   override def toString = "0.10.1.0"
 }
 
-<<<<<<< HEAD
-=======
 case object Kafka_0_10_1_1 extends KafkaVersion {
   override def toString = "0.10.1.1"
 }
 
->>>>>>> 6733e889
 case object Kafka_0_10_2_0 extends KafkaVersion {
   override def toString = "0.10.2.0"
 }
 
-<<<<<<< HEAD
-=======
 case object Kafka_0_10_2_1 extends KafkaVersion {
   override def toString = "0.10.2.1"
 }
@@ -105,7 +100,6 @@
   override def toString = "2.2.0"
 }
 
->>>>>>> 6733e889
 object KafkaVersion {
   val supportedVersions: Map[String,KafkaVersion] = Map(
     "0.8.1.1" -> Kafka_0_8_1_1,
@@ -118,12 +112,6 @@
     "0.10.0.0" -> Kafka_0_10_0_0,
     "0.10.0.1" -> Kafka_0_10_0_1,
     "0.10.1.0" -> Kafka_0_10_1_0,
-<<<<<<< HEAD
-    "0.10.2.0" -> Kafka_0_10_2_0
-  )
-
-  val formSelectList : IndexedSeq[(String,String)] = supportedVersions.toIndexedSeq.filterNot(_._1.contains("beta")).map(t => (t._1,t._2.toString)).sortBy(_._1)
-=======
     "0.10.1.1" -> Kafka_0_10_1_1,
     "0.10.2.0" -> Kafka_0_10_2_0,
     "0.10.2.1" -> Kafka_0_10_2_1,
@@ -140,7 +128,6 @@
   )
 
   val formSelectList : IndexedSeq[(String,String)] = supportedVersions.toIndexedSeq.filterNot(_._1.contains("beta")).map(t => (t._1,t._2.toString)).sortWith((a, b) => sortVersion(a._1, b._1))
->>>>>>> 6733e889
 
   def apply(s: String) : KafkaVersion = {
     supportedVersions.get(s) match {
@@ -238,19 +225,11 @@
   }
 
   def customUnapply(cc: ClusterConfig) : Option[(
-<<<<<<< HEAD
-    String, String, String, Int, Boolean, Option[String], Option[String], Boolean, Boolean, Boolean, Boolean, Boolean, Boolean, Boolean, Option[ClusterTuning])] = {
+    String, String, String, Int, Boolean, Option[String], Option[String], Boolean, Boolean, Boolean, Boolean, Boolean, Boolean, Boolean, Option[ClusterTuning], String, Option[String], Option[String])] = {
     Some((
       cc.name, cc.version.toString, cc.curatorConfig.zkConnect, cc.curatorConfig.zkMaxRetry,
       cc.jmxEnabled, cc.jmxUser, cc.jmxPass, cc.jmxSsl, cc.restrictOperations, cc.pollConsumers, cc.filterConsumers,
-      cc.logkafkaEnabled, cc.activeOffsetCacheEnabled, cc.displaySizeEnabled, cc.tuning
-=======
-    String, String, String, Int, Boolean, Option[String], Option[String], Boolean, Boolean, Boolean, Boolean, Boolean, Boolean, Option[ClusterTuning], String, Option[String], Option[String])] = {
-    Some((
-      cc.name, cc.version.toString, cc.curatorConfig.zkConnect, cc.curatorConfig.zkMaxRetry,
-      cc.jmxEnabled, cc.jmxUser, cc.jmxPass, cc.jmxSsl, cc.pollConsumers, cc.filterConsumers,
       cc.logkafkaEnabled, cc.activeOffsetCacheEnabled, cc.displaySizeEnabled, cc.tuning, cc.securityProtocol.stringId, cc.saslMechanism.map(_.stringId), cc.jaasConfig
->>>>>>> 6733e889
       )
     )
   }
