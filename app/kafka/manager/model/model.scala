/**
 * Copyright 2015 Yahoo Inc. Licensed under the Apache License, Version 2.0
 * See accompanying LICENSE file.
 */

package kafka.manager.model

import java.nio.charset.StandardCharsets

import kafka.manager.features.ClusterFeatures

import scala.util.Try
import scala.util.matching.Regex
import scalaz.Validation.FlatMap._

/**
  * @author hiral
  */
case class CuratorConfig(zkConnect: String, zkMaxRetry: Int = 100, baseSleepTimeMs : Int = 100, maxSleepTimeMs: Int = 1000)

sealed trait KafkaVersion
case object Kafka_0_8_1_1 extends KafkaVersion {
  override def toString = "0.8.1.1"
}
case object Kafka_0_8_2_0 extends KafkaVersion {
  override def toString = "0.8.2.0"
}
case object Kafka_0_8_2_1 extends KafkaVersion {
  override def toString = "0.8.2.1"
}
case object Kafka_0_8_2_2 extends KafkaVersion {
  override def toString = "0.8.2.2"
}
case object Kafka_0_9_0_0 extends KafkaVersion {
  override def toString = "0.9.0.0"
}
case object Kafka_0_9_0_1 extends KafkaVersion {
  override def toString = "0.9.0.1"
}
case object Kafka_0_10_0_0 extends KafkaVersion {
  override def toString = "0.10.0.0"
}
case object Kafka_0_10_0_1 extends KafkaVersion {
  override def toString = "0.10.0.1"
}

case object Kafka_0_10_1_0 extends KafkaVersion {
  override def toString = "0.10.1.0"
}

case object Kafka_0_10_1_1 extends KafkaVersion {
  override def toString = "0.10.1.1"
}

case object Kafka_0_10_2_0 extends KafkaVersion {
  override def toString = "0.10.2.0"
}

case object Kafka_0_10_2_1 extends KafkaVersion {
  override def toString = "0.10.2.1"
}

case object Kafka_0_11_0_0 extends KafkaVersion {
  override def toString = "0.11.0.0"
}

case object Kafka_0_11_0_2 extends KafkaVersion {
  override def toString = "0.11.0.2"
}

case object Kafka_1_0_0 extends KafkaVersion {
  override def toString = "1.0.0"
}

case object Kafka_1_0_1 extends KafkaVersion {
  override def toString = "1.0.1"
}

case object Kafka_1_1_0 extends KafkaVersion {
  override def toString = "1.1.0"
}

<<<<<<< HEAD
case object Kafka_1_1_1 extends KafkaVersion {
  override def toString = "1.1.1"
=======
case object Kafka_2_0_0 extends KafkaVersion {
  override def toString = "2.0.0"
>>>>>>> 6951836b
}

object KafkaVersion {
  val supportedVersions: Map[String,KafkaVersion] = Map(
    "0.8.1.1" -> Kafka_0_8_1_1,
    "0.8.2-beta" -> Kafka_0_8_2_0,
    "0.8.2.0" -> Kafka_0_8_2_0,
    "0.8.2.1" -> Kafka_0_8_2_1,
    "0.8.2.2" -> Kafka_0_8_2_2,
    "0.9.0.0" -> Kafka_0_9_0_0,
    "0.9.0.1" -> Kafka_0_9_0_1,
    "0.10.0.0" -> Kafka_0_10_0_0,
    "0.10.0.1" -> Kafka_0_10_0_1,
    "0.10.1.0" -> Kafka_0_10_1_0,
    "0.10.1.1" -> Kafka_0_10_1_1,
    "0.10.2.0" -> Kafka_0_10_2_0,
    "0.10.2.1" -> Kafka_0_10_2_1,
    "0.11.0.0" -> Kafka_0_11_0_0,
    "0.11.0.2" -> Kafka_0_11_0_2,
    "1.0.0" -> Kafka_1_0_0,
    "1.0.1" -> Kafka_1_0_1,
    "1.1.0" -> Kafka_1_1_0,
<<<<<<< HEAD
    "1.1.1" -> Kafka_1_1_1
=======
    "2.0.0" -> Kafka_2_0_0
>>>>>>> 6951836b
  )

  val formSelectList : IndexedSeq[(String,String)] = supportedVersions.toIndexedSeq.filterNot(_._1.contains("beta")).map(t => (t._1,t._2.toString)).sortWith((a, b) => sortVersion(a._1, b._1))

  def apply(s: String) : KafkaVersion = {
    supportedVersions.get(s) match {
      case Some(v) => v
      case None => throw new IllegalArgumentException(s"Unsupported kafka version : $s")
    }
  }

  def unapply(v: KafkaVersion) : Option[String] = {
    Some(v.toString)
  }

  private def sortVersion(versionNum: String, kafkaVersion: String): Boolean = {
    val separator = "\\."
    val versionNumList = versionNum.split(separator, -1).toList
    val kafkaVersionList = kafkaVersion.split(separator, -1).toList
    def compare(a: List[String], b: List[String]): Boolean = a.nonEmpty match {
      case true if b.nonEmpty =>
        if (a.head == b.head) compare(a.tail, b.tail) else a.head.toInt < b.head.toInt
      case true if b.isEmpty => false
      case false if b.nonEmpty => true
      case _ => true
    }
    compare(versionNumList, kafkaVersionList)
  }
}

object ClusterConfig {
  val legalChars = "[a-zA-Z0-9\\._\\-]"
  private val maxNameLength = 255
  val regex = new Regex(legalChars + "+")

  def validateName(clusterName: String) {
    require(clusterName.length > 0, "cluster name is illegal, can't be empty")
    require(!(clusterName.equals(".") || clusterName.equals("..")), "cluster name cannot be \".\" or \"..\"")
    require(clusterName.length <= maxNameLength,"cluster name is illegal, can't be longer than " + maxNameLength + " characters")
    regex.findFirstIn(clusterName) match {
      case Some(t) =>
        require(t.equals(clusterName),
          ("cluster name " + clusterName + " is illegal, contains a character other than ASCII alphanumerics, '.', '_' and '-'"))
      case None =>
        require(false,"cluster name " + clusterName + " is illegal,  contains a character other than ASCII alphanumerics, '.', '_' and '-'")
    }
  }

  def validateZkHosts(zkHosts: String): Unit = {
    require(zkHosts.length > 0, "cluster zk hosts is illegal, can't be empty!")
  }

  def apply(name: String
            , version : String
            , zkHosts: String
            , zkMaxRetry: Int = 100
            , jmxEnabled: Boolean
            , jmxUser: Option[String]
            , jmxPass: Option[String]
            , jmxSsl: Boolean
            , pollConsumers: Boolean
            , filterConsumers: Boolean
            , logkafkaEnabled: Boolean = false
            , activeOffsetCacheEnabled: Boolean = false
            , displaySizeEnabled: Boolean = false
            , tuning: Option[ClusterTuning]
            , securityProtocol: String
            , saslMechanism: Option[String]
            , jaasConfig: Option[String]
           ) : ClusterConfig = {
    val kafkaVersion = KafkaVersion(version)
    //validate cluster name
    validateName(name)
    //validate zk hosts
    validateZkHosts(zkHosts)
    val cleanZkHosts = zkHosts.replaceAll(" ","")
    new ClusterConfig(
      name
      , CuratorConfig(cleanZkHosts, zkMaxRetry)
      , true
      , kafkaVersion
      , jmxEnabled
      , jmxUser
      , jmxPass
      , jmxSsl
      , pollConsumers
      , filterConsumers
      , logkafkaEnabled
      , activeOffsetCacheEnabled
      , displaySizeEnabled
      , tuning
      , SecurityProtocol(securityProtocol)
      , saslMechanism.flatMap(SASLmechanism.from)
      , jaasConfig
    )
  }

  def customUnapply(cc: ClusterConfig) : Option[(
    String, String, String, Int, Boolean, Option[String], Option[String], Boolean, Boolean, Boolean, Boolean, Boolean, Boolean, Option[ClusterTuning], String, Option[String], Option[String])] = {
    Some((
      cc.name, cc.version.toString, cc.curatorConfig.zkConnect, cc.curatorConfig.zkMaxRetry,
      cc.jmxEnabled, cc.jmxUser, cc.jmxPass, cc.jmxSsl, cc.pollConsumers, cc.filterConsumers,
      cc.logkafkaEnabled, cc.activeOffsetCacheEnabled, cc.displaySizeEnabled, cc.tuning, cc.securityProtocol.stringId, cc.saslMechanism.map(_.stringId), cc.jaasConfig
      )
    )
  }

  import scalaz.syntax.applicative._
  import scalaz.{Failure, Success}
  import org.json4s._
  import org.json4s.jackson.JsonMethods._
  import org.json4s.jackson.Serialization
  import org.json4s.scalaz.JsonScalaz._

  import scala.language.reflectiveCalls

  implicit val formats = Serialization.formats(FullTypeHints(List(classOf[ClusterConfig])))

  implicit def curatorConfigJSONW: JSONW[CuratorConfig] = new JSONW[CuratorConfig] {
    def write(a: CuratorConfig) =
      makeObj(("zkConnect" -> toJSON(a.zkConnect))
        :: ("zkMaxRetry" -> toJSON(a.zkMaxRetry))
        :: ("baseSleepTimeMs" -> toJSON(a.baseSleepTimeMs))
        :: ("maxSleepTimeMs" -> toJSON(a.maxSleepTimeMs))
        :: Nil)
  }

  implicit def curatorConfigJSONR: JSONR[CuratorConfig] = CuratorConfig.applyJSON(
    fieldExtended[String]("zkConnect"), fieldExtended[Int]("zkMaxRetry"), fieldExtended[Int]("baseSleepTimeMs"), fieldExtended[Int]("maxSleepTimeMs"))

  def serialize(config: ClusterConfig) : Array[Byte] = {
    val json = makeObj(("name" -> toJSON(config.name))
      :: ("curatorConfig" -> toJSON(config.curatorConfig))
      :: ("enabled" -> toJSON(config.enabled))
      :: ("kafkaVersion" -> toJSON(config.version.toString))
      :: ("jmxEnabled" -> toJSON(config.jmxEnabled))
      :: ("jmxUser" -> toJSON(config.jmxUser))
      :: ("jmxPass" -> toJSON(config.jmxPass))
      :: ("jmxSsl" -> toJSON(config.jmxSsl))
      :: ("pollConsumers" -> toJSON(config.pollConsumers))
      :: ("filterConsumers" -> toJSON(config.filterConsumers))
      :: ("logkafkaEnabled" -> toJSON(config.logkafkaEnabled))
      :: ("activeOffsetCacheEnabled" -> toJSON(config.activeOffsetCacheEnabled))
      :: ("displaySizeEnabled" -> toJSON(config.displaySizeEnabled))
      :: ("tuning" -> toJSON(config.tuning))
      :: ("securityProtocol" -> toJSON(config.securityProtocol.stringId))
      :: ("saslMechanism" -> toJSON(config.saslMechanism.map(_.stringId)))
      :: ("jaasConfig" -> toJSON(config.jaasConfig))
      :: Nil)
    compact(render(json)).getBytes(StandardCharsets.UTF_8)
  }

  def deserialize(ba: Array[Byte]) : Try[ClusterConfig] = {
    Try {
      val json = parse(kafka.manager.utils.deserializeString(ba))

      val result = (fieldExtended[String]("name")(json) |@| fieldExtended[CuratorConfig]("curatorConfig")(json) |@| fieldExtended[Boolean]("enabled")(json))
      {
        (name:String,curatorConfig:CuratorConfig,enabled:Boolean) =>
          val versionString = fieldExtended[String]("kafkaVersion")(json)
          val version = versionString.map(KafkaVersion.apply).getOrElse(Kafka_0_8_1_1)
          val jmxEnabled = fieldExtended[Boolean]("jmxEnabled")(json)
          val jmxUser = fieldExtended[Option[String]]("jmxUser")(json)
          val jmxPass = fieldExtended[Option[String]]("jmxPass")(json)
          val jmxSsl = fieldExtended[Boolean]("jmxSsl")(json)
          val pollConsumers = fieldExtended[Boolean]("pollConsumers")(json)
          val filterConsumers = fieldExtended[Boolean]("filterConsumers")(json)
          val logkafkaEnabled = fieldExtended[Boolean]("logkafkaEnabled")(json)
          val activeOffsetCacheEnabled = fieldExtended[Boolean]("activeOffsetCacheEnabled")(json)
          val displaySizeEnabled = fieldExtended[Boolean]("displaySizeEnabled")(json)
          val clusterTuning = fieldExtended[Option[ClusterTuning]]("tuning")(json)
          val securityProtocolString = fieldExtended[String]("securityProtocol")(json)
          val securityProtocol = securityProtocolString.map(SecurityProtocol.apply).getOrElse(PLAINTEXT)
          val saslMechanismString = fieldExtended[Option[String]]("saslMechanism")(json)
          val saslMechanism = saslMechanismString.map(_.flatMap(SASLmechanism.from))
          val jaasConfig = fieldExtended[Option[String]]("jaasConfig")(json)

          ClusterConfig.apply(
            name,
            curatorConfig,
            enabled,version,
            jmxEnabled.getOrElse(false),
            jmxUser.getOrElse(None),
            jmxPass.getOrElse(None),
            jmxSsl.getOrElse(false),
            pollConsumers.getOrElse(false),
            filterConsumers.getOrElse(true),
            logkafkaEnabled.getOrElse(false),
            activeOffsetCacheEnabled.getOrElse(false),
            displaySizeEnabled.getOrElse(false),
            clusterTuning.getOrElse(None),
            securityProtocol,
            saslMechanism.getOrElse(None),
            jaasConfig.getOrElse(None)
          )
      }

      result match {
        case Failure(nel) =>
          throw new IllegalArgumentException(nel.toString())
        case Success(clusterConfig) =>
          clusterConfig
      }

    }
  }

}

case class ClusterTuning(brokerViewUpdatePeriodSeconds: Option[Int]
                         , clusterManagerThreadPoolSize: Option[Int]
                         , clusterManagerThreadPoolQueueSize: Option[Int]
                         , kafkaCommandThreadPoolSize: Option[Int]
                         , kafkaCommandThreadPoolQueueSize: Option[Int]
                         , logkafkaCommandThreadPoolSize: Option[Int]
                         , logkafkaCommandThreadPoolQueueSize: Option[Int]
                         , logkafkaUpdatePeriodSeconds: Option[Int]
                         , partitionOffsetCacheTimeoutSecs: Option[Int]
                         , brokerViewThreadPoolSize: Option[Int]
                         , brokerViewThreadPoolQueueSize: Option[Int]
                         , offsetCacheThreadPoolSize: Option[Int]
                         , offsetCacheThreadPoolQueueSize: Option[Int]
                         , kafkaAdminClientThreadPoolSize: Option[Int]
                         , kafkaAdminClientThreadPoolQueueSize: Option[Int]
                         , kafkaManagedOffsetMetadataCheckMillis: Option[Int]
                         , kafkaManagedOffsetGroupCacheSize: Option[Int]
                         , kafkaManagedOffsetGroupExpireDays: Option[Int]
                        )
object ClusterTuning {
  import org.json4s._
  import org.json4s.jackson.Serialization
  import org.json4s.scalaz.JsonScalaz._

  import scala.language.reflectiveCalls

  implicit val formats = Serialization.formats(FullTypeHints(List(classOf[ClusterTuning])))

  implicit def clusterTuningJSONW: JSONW[ClusterTuning] = new JSONW[ClusterTuning] {
    def write(tuning: ClusterTuning) =
      makeObj(("brokerViewUpdatePeriodSeconds" -> toJSON(tuning.brokerViewUpdatePeriodSeconds))
        :: ("clusterManagerThreadPoolSize" -> toJSON(tuning.clusterManagerThreadPoolSize))
        :: ("clusterManagerThreadPoolQueueSize" -> toJSON(tuning.clusterManagerThreadPoolQueueSize))
        :: ("kafkaCommandThreadPoolSize" -> toJSON(tuning.kafkaCommandThreadPoolSize))
        :: ("kafkaCommandThreadPoolQueueSize" -> toJSON(tuning.kafkaCommandThreadPoolQueueSize))
        :: ("logkafkaCommandThreadPoolSize" -> toJSON(tuning.logkafkaCommandThreadPoolSize))
        :: ("logkafkaCommandThreadPoolQueueSize" -> toJSON(tuning.logkafkaCommandThreadPoolQueueSize))
        :: ("logkafkaUpdatePeriodSeconds" -> toJSON(tuning.logkafkaUpdatePeriodSeconds))
        :: ("partitionOffsetCacheTimeoutSecs" -> toJSON(tuning.partitionOffsetCacheTimeoutSecs))
        :: ("brokerViewThreadPoolSize" -> toJSON(tuning.brokerViewThreadPoolSize))
        :: ("brokerViewThreadPoolQueueSize" -> toJSON(tuning.brokerViewThreadPoolQueueSize))
        :: ("offsetCacheThreadPoolSize" -> toJSON(tuning.offsetCacheThreadPoolSize))
        :: ("offsetCacheThreadPoolQueueSize" -> toJSON(tuning.offsetCacheThreadPoolQueueSize))
        :: ("kafkaAdminClientThreadPoolSize" -> toJSON(tuning.kafkaAdminClientThreadPoolSize))
        :: ("kafkaAdminClientThreadPoolQueueSize" -> toJSON(tuning.kafkaAdminClientThreadPoolQueueSize))
        :: ("kafkaManagedOffsetMetadataCheckMillis" -> toJSON(tuning.kafkaManagedOffsetMetadataCheckMillis))
        :: ("kafkaManagedOffsetGroupCacheSize" -> toJSON(tuning.kafkaManagedOffsetGroupCacheSize))
        :: ("kafkaManagedOffsetGroupExpireDays" -> toJSON(tuning.kafkaManagedOffsetGroupExpireDays))
        :: Nil)
  }

  implicit def clusterTuningJSONR: JSONR[ClusterTuning] = new JSONR[ClusterTuning] {
    def read(json: JValue): Result[ClusterTuning] = {
      for {
        brokerViewUpdatePeriodSeconds <- fieldExtended[Option[Int]]("brokerViewUpdatePeriodSeconds")(json)
        clusterManagerThreadPoolSize <- fieldExtended[Option[Int]]("clusterManagerThreadPoolSize")(json)
        clusterManagerThreadPoolQueueSize <- fieldExtended[Option[Int]]("clusterManagerThreadPoolQueueSize")(json)
        kafkaCommandThreadPoolSize <- fieldExtended[Option[Int]]("kafkaCommandThreadPoolSize")(json)
        kafkaCommandThreadPoolQueueSize <- fieldExtended[Option[Int]]("kafkaCommandThreadPoolQueueSize")(json)
        logkafkaCommandThreadPoolSize <- fieldExtended[Option[Int]]("logkafkaCommandThreadPoolSize")(json)
        logkafkaCommandThreadPoolQueueSize <- fieldExtended[Option[Int]]("logkafkaCommandThreadPoolQueueSize")(json)
        logkafkaUpdatePeriodSeconds <- fieldExtended[Option[Int]]("logkafkaUpdatePeriodSeconds")(json)
        partitionOffsetCacheTimeoutSecs <- fieldExtended[Option[Int]]("partitionOffsetCacheTimeoutSecs")(json)
        brokerViewThreadPoolSize <- fieldExtended[Option[Int]]("brokerViewThreadPoolSize")(json)
        brokerViewThreadPoolQueueSize <- fieldExtended[Option[Int]]("brokerViewThreadPoolQueueSize")(json)
        offsetCacheThreadPoolSize <- fieldExtended[Option[Int]]("offsetCacheThreadPoolSize")(json)
        offsetCacheThreadPoolQueueSize <- fieldExtended[Option[Int]]("offsetCacheThreadPoolQueueSize")(json)
        kafkaAdminClientThreadPoolSize <- fieldExtended[Option[Int]]("kafkaAdminClientThreadPoolSize")(json)
        kafkaAdminClientThreadPoolQueueSize <- fieldExtended[Option[Int]]("kafkaAdminClientThreadPoolQueueSize")(json)
        kafkaManagedOffsetMetadataCheckMillis <- fieldExtended[Option[Int]]("kafkaManagedOffsetMetadataCheckMillis")(json)
        kafkaManagedOffsetGroupCacheSize <- fieldExtended[Option[Int]]("kafkaManagedOffsetGroupCacheSize")(json)
        kafkaManagedOffsetGroupExpireDays <- fieldExtended[Option[Int]]("kafkaManagedOffsetGroupExpireDays")(json)
      } yield {
        ClusterTuning(
          brokerViewUpdatePeriodSeconds = brokerViewUpdatePeriodSeconds
          , clusterManagerThreadPoolSize = clusterManagerThreadPoolSize
          , clusterManagerThreadPoolQueueSize = clusterManagerThreadPoolQueueSize
          , kafkaCommandThreadPoolSize = kafkaCommandThreadPoolSize
          , kafkaCommandThreadPoolQueueSize = kafkaCommandThreadPoolQueueSize
          , logkafkaCommandThreadPoolSize = logkafkaCommandThreadPoolSize
          , logkafkaCommandThreadPoolQueueSize = logkafkaCommandThreadPoolQueueSize
          , logkafkaUpdatePeriodSeconds = logkafkaUpdatePeriodSeconds
          , partitionOffsetCacheTimeoutSecs = partitionOffsetCacheTimeoutSecs
          , brokerViewThreadPoolSize = brokerViewThreadPoolSize
          , brokerViewThreadPoolQueueSize = brokerViewThreadPoolQueueSize
          , offsetCacheThreadPoolSize = offsetCacheThreadPoolSize
          , offsetCacheThreadPoolQueueSize = offsetCacheThreadPoolQueueSize
          , kafkaAdminClientThreadPoolSize = kafkaAdminClientThreadPoolSize
          , kafkaAdminClientThreadPoolQueueSize = kafkaAdminClientThreadPoolQueueSize
          , kafkaManagedOffsetMetadataCheckMillis = kafkaManagedOffsetMetadataCheckMillis
          , kafkaManagedOffsetGroupCacheSize = kafkaManagedOffsetGroupCacheSize
          , kafkaManagedOffsetGroupExpireDays = kafkaManagedOffsetGroupExpireDays
        )
      }
    }
  }

}

case class ClusterContext(clusterFeatures: ClusterFeatures, config: ClusterConfig)
case class ClusterConfig (name: String
                          , curatorConfig : CuratorConfig
                          , enabled: Boolean
                          , version: KafkaVersion
                          , jmxEnabled: Boolean
                          , jmxUser: Option[String]
                          , jmxPass: Option[String]
                          , jmxSsl: Boolean
                          , pollConsumers: Boolean
                          , filterConsumers: Boolean
                          , logkafkaEnabled: Boolean
                          , activeOffsetCacheEnabled: Boolean
                          , displaySizeEnabled: Boolean
                          , tuning: Option[ClusterTuning]
                          , securityProtocol: SecurityProtocol
                          , saslMechanism: Option[SASLmechanism]
                          , jaasConfig: Option[String]
                         )

sealed trait SecurityProtocol {
  def stringId: String
  def secure: Boolean
}
case object SASL_PLAINTEXT extends SecurityProtocol {
  val stringId = "SASL_PLAINTEXT"
  val secure = true
}
case object SASL_SSL extends SecurityProtocol {
  val stringId = "SASL_SSL"
  val secure = true
}
case object SSL extends SecurityProtocol {
  val stringId = "SSL"
  val secure = true
}
case object PLAINTEXT extends SecurityProtocol {
  val stringId = "PLAINTEXT"
  val secure = false
}
object SecurityProtocol {
  private[this] val typesMap: Map[String, SecurityProtocol] = Map(
    SASL_PLAINTEXT.stringId -> SASL_PLAINTEXT
    , SASL_SSL.stringId -> SASL_SSL
    , SSL.stringId -> SSL
    , PLAINTEXT.stringId -> PLAINTEXT
  )

  val formSelectList : IndexedSeq[(String,String)] = typesMap.toIndexedSeq.map(t => (t._1,t._2.stringId))
  def apply(s: String) : SecurityProtocol = typesMap(s.toUpperCase)
}

sealed trait SASLmechanism {
  def stringId: String
}
case object SASL_MECHANISM_PLAIN extends SASLmechanism {
  val stringId = "PLAIN"
}

case object SASL_MECHANISM_GSSAPI extends SASLmechanism {
  val stringId = "GSSAPI"
}

case object SASL_MECHANISM_SCRAM256 extends SASLmechanism {
  val stringId = "SCRAM-SHA-256"
}
case object SASL_MECHANISM_SCRAM512 extends SASLmechanism {
  val stringId = "SCRAM-SHA-512"
}

object SASLmechanism {
  private[this] val typesMap: Map[String, SASLmechanism] = Map(
   SASL_MECHANISM_PLAIN.stringId -> SASL_MECHANISM_PLAIN
    , SASL_MECHANISM_GSSAPI.stringId -> SASL_MECHANISM_GSSAPI
    , SASL_MECHANISM_SCRAM256.stringId -> SASL_MECHANISM_SCRAM256
    , SASL_MECHANISM_SCRAM512.stringId -> SASL_MECHANISM_SCRAM512
  )

  val formSelectList : IndexedSeq[(String,String)] = IndexedSeq(("DEFAULT", "DEFAULT")) ++ typesMap.toIndexedSeq.map(t => (t._1,t._2.stringId))
  private def apply(s: String) : SASLmechanism = typesMap(s.toUpperCase)
  def from(s: String) : Option[SASLmechanism] = s.toUpperCase match {
    case "DEFAULT" => None
    case other => Option(apply(other))
  }
}<|MERGE_RESOLUTION|>--- conflicted
+++ resolved
@@ -80,13 +80,12 @@
   override def toString = "1.1.0"
 }
 
-<<<<<<< HEAD
 case object Kafka_1_1_1 extends KafkaVersion {
   override def toString = "1.1.1"
-=======
+}
+
 case object Kafka_2_0_0 extends KafkaVersion {
   override def toString = "2.0.0"
->>>>>>> 6951836b
 }
 
 object KafkaVersion {
@@ -109,11 +108,8 @@
     "1.0.0" -> Kafka_1_0_0,
     "1.0.1" -> Kafka_1_0_1,
     "1.1.0" -> Kafka_1_1_0,
-<<<<<<< HEAD
-    "1.1.1" -> Kafka_1_1_1
-=======
+    "1.1.1" -> Kafka_1_1_1,
     "2.0.0" -> Kafka_2_0_0
->>>>>>> 6951836b
   )
 
   val formSelectList : IndexedSeq[(String,String)] = supportedVersions.toIndexedSeq.filterNot(_._1.contains("beta")).map(t => (t._1,t._2.toString)).sortWith((a, b) => sortVersion(a._1, b._1))
