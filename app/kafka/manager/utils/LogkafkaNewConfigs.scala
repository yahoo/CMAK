--- conflicted
+++ resolved
@@ -27,10 +27,6 @@
     Kafka_0_10_0_0 -> logkafka82.LogConfig,
     Kafka_0_10_0_1 -> logkafka82.LogConfig,
     Kafka_0_10_1_0 -> logkafka82.LogConfig,
-<<<<<<< HEAD
-    Kafka_0_10_2_0 -> logkafka82.LogConfig
-    )
-=======
     Kafka_0_10_1_1 -> logkafka82.LogConfig,
     Kafka_0_10_2_0 -> logkafka82.LogConfig,
     Kafka_0_10_2_1 -> logkafka82.LogConfig,
@@ -45,7 +41,6 @@
     Kafka_2_1_1 -> logkafka82.LogConfig,
     Kafka_2_2_0 -> logkafka82.LogConfig
   )
->>>>>>> 6733e889
 
   def configNames(version: KafkaVersion) : Set[String] = {
     logkafkaConfigsByVersion.get(version) match {
