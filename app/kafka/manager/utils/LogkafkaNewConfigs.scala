/**
 * Copyright 2015 Yahoo Inc. Licensed under the Apache License, Version 2.0
 * See accompanying LICENSE file.
 */

package kafka.manager.utils

import java.util.Properties

import kafka.manager.model.{Kafka_1_0_0, _}

trait LogkafkaNewConfigs {
  def configNames : Set[String]
  def configMaps: Map[String, String]
  def validate(props: Properties)
}

object LogkafkaNewConfigs {
  
  val logkafkaConfigsByVersion : Map[KafkaVersion, LogkafkaNewConfigs] = Map(
    Kafka_0_8_1_1 -> logkafka81.LogConfig, 
    Kafka_0_8_2_0 -> logkafka82.LogConfig,
    Kafka_0_8_2_1 -> logkafka82.LogConfig,
    Kafka_0_8_2_2 -> logkafka82.LogConfig,
    Kafka_0_9_0_0 -> logkafka82.LogConfig,
    Kafka_0_9_0_1 -> logkafka82.LogConfig,
    Kafka_0_10_0_0 -> logkafka82.LogConfig,
    Kafka_0_10_0_1 -> logkafka82.LogConfig,
    Kafka_0_10_1_0 -> logkafka82.LogConfig,
    Kafka_0_10_1_1 -> logkafka82.LogConfig,
    Kafka_0_10_2_0 -> logkafka82.LogConfig,
    Kafka_0_10_2_1 -> logkafka82.LogConfig,
    Kafka_0_11_0_0 -> logkafka82.LogConfig,
    Kafka_0_11_0_2 -> logkafka82.LogConfig,
    Kafka_1_0_0 -> logkafka82.LogConfig,
    Kafka_1_0_1 -> logkafka82.LogConfig,
<<<<<<< HEAD
    Kafka_1_0_2 -> logkafka82.LogConfig,
    Kafka_1_1_0 -> logkafka82.LogConfig,
=======
    Kafka_1_1_0 -> logkafka82.LogConfig,
    Kafka_1_1_1 -> logkafka82.LogConfig,
>>>>>>> f671f1bf
    Kafka_2_0_0 -> logkafka82.LogConfig
    )

  def configNames(version: KafkaVersion) : Set[String] = {
    logkafkaConfigsByVersion.get(version) match {
      case Some(tc) => tc.configNames
      case None => throw new IllegalArgumentException(s"Undefined logkafka configs for version : $version, cannot get config names")
    }
  }
  def configMaps(version: KafkaVersion) : Map[String, String] = {
    logkafkaConfigsByVersion.get(version) match {
      case Some(tc) => tc.configMaps
      case None => throw new IllegalArgumentException(s"Undefined logkafka configs for version : $version, cannot get config maps")
    }
  }
  def validate(version: KafkaVersion, props: Properties) : Unit = {
    logkafkaConfigsByVersion.get(version) match {
      case Some(tc) => tc.validate(props)
      case None => throw new IllegalArgumentException(s"Undefined logkafka configs for version : $version, cannot validate config")
    }
  }
}<|MERGE_RESOLUTION|>--- conflicted
+++ resolved
@@ -34,13 +34,9 @@
     Kafka_0_11_0_2 -> logkafka82.LogConfig,
     Kafka_1_0_0 -> logkafka82.LogConfig,
     Kafka_1_0_1 -> logkafka82.LogConfig,
-<<<<<<< HEAD
     Kafka_1_0_2 -> logkafka82.LogConfig,
     Kafka_1_1_0 -> logkafka82.LogConfig,
-=======
-    Kafka_1_1_0 -> logkafka82.LogConfig,
     Kafka_1_1_1 -> logkafka82.LogConfig,
->>>>>>> f671f1bf
     Kafka_2_0_0 -> logkafka82.LogConfig
     )
 
