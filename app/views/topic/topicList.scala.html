--- conflicted
+++ resolved
@@ -39,28 +39,28 @@
 
 @renderOperations = {
 
-    @if(errorOrTopics.fold(err=>false,tl=>tl.list.headOption.map(opt => opt._2.map(ti => ti.clusterContext.config.restrictOperations && ti.clusterContext.config.name.equals(cluster)).getOrElse(false)).getOrElse(false))){
-        <div class="alert alert-info" role="alert">
-            Operations are restricted for @cluster Cluster (Enable at the cluster configurations)
-        </div>
-    } else {
-        <table class="table">
-            <tr>
-                @features.app(features.KMReassignPartitionsFeature) {
+@if(errorOrTopics.fold(err=>false,tl=>tl.list.headOption.map(opt => opt._2.map(ti => ti.clusterContext.config.restrictOperations && ti.clusterContext.config.name.equals(cluster)).getOrElse(false)).getOrElse(false))){
+    <div class="alert alert-info" role="alert">
+        Operations are restricted for @cluster Cluster (Enable at the cluster configurations)
+    </div>
+} else {
+    <table class="table">
+        <tr>
+            @features.app(features.KMReassignPartitionsFeature) {
                 <td>
                     <a href="@routes.ReassignPartitions.confirmMultipleAssignments(cluster)" class="submit-button btn btn-primary" role="button">Generate Partition Assignments</a>
                 </td>
                 <td>
                     <a href="@routes.ReassignPartitions.runMultipleAssignments(cluster)" class="submit-button btn btn-primary" role="button">Run Partition Assignments</a>
                 </td>
-                }
-                <td>
-                    <a href="@routes.Topic.addPartitionsToMultipleTopics(cluster)" class="submit-button btn btn-primary" role="button">Add Partitions</a>
-                </td>
-            </tr>
-            </tbody>
-        </table>
-    }
+            }
+            <td>
+                <a href="@routes.Topic.addPartitionsToMultipleTopics(cluster)" class="submit-button btn btn-primary" role="button">Add Partitions</a>
+            </td>
+        </tr>
+        </tbody>
+    </table>
+}
 }
 
 @main(
@@ -70,34 +70,13 @@
     scripts=topicScripts) {
     <div class="col-md-12">
         @features.app(features.KMTopicManagerFeature) {
-<<<<<<< HEAD
-        <div class="panel panel-default">
-            <div class="panel-heading"><h4>Operations</h4></div>
-            @renderOperations
-=======
         <div class="card">
             <div class="card-header"><h4>Operations</h4></div>
             <div class="card-body">
             <div class="col-md-6">
-            <table class="table">
-                <tr>
-                    @features.app(features.KMReassignPartitionsFeature) {
-                    <td>
-                        <a href="@routes.ReassignPartitions.confirmMultipleAssignments(cluster)" class="submit-button btn btn-primary" role="button">Generate Partition Assignments</a>
-                    </td>
-                    <td>
-                        <a href="@routes.ReassignPartitions.runMultipleAssignments(cluster)" class="submit-button btn btn-primary" role="button">Run Partition Assignments</a>
-                    </td>
-                    }
-                    <td>
-                        <a href="@routes.Topic.addPartitionsToMultipleTopics(cluster)" class="submit-button btn btn-primary" role="button">Add Partitions</a>
-                    </td>
-                </tr>
-                </tbody>
-            </table>
+            @renderOperations
             </div>
             </div>
->>>>>>> 6733e889
         </div>
         }
     </div>
