@*
* Copyright 2015 Yahoo Inc. Licensed under the Apache License, Version 2.0
* See accompanying LICENSE file.
*@
@import scalaz.{\/}
@(cluster: String,
  topic: String,
  errorOrForm: kafka.manager.ApiError \/ (Form[models.form.GenerateAssignment], kafka.manager.model.ClusterContext),
  errorOrCurrentAssignments: kafka.manager.ApiError \/ kafka.manager.model.ActorModel.GeneratedPartitionAssignments
)(implicit af: features.ApplicationFeatures, messages: play.api.i18n.Messages, menus: models.navigation.Menus, request:RequestHeader)

@theMenu = {
    @views.html.navigation.clusterMenu(cluster,"Topic","Confirm Assignment",menus.clusterMenus(cluster)(
        errorOrForm.toOption.map(_._2.clusterFeatures).getOrElse(kafka.manager.features.ClusterFeatures.default)))
}

@renderForm(confirmForm: Form[models.form.GenerateAssignment]) = {
<<<<<<< HEAD
    <h4>Choose brokers to reassign topic <b>@topic</b> to:</h4>
    @b3.form(routes.ReassignPartitions.handleGenerateAssignment(cluster,topic)) {
        <table class="table">
            <thead>
            <tr>
                <th>Brokers</th>
                <th>Replication</th>
            </tr>
=======
    <h4>Choose brokers to reassign topic @topic to:</h4>
    @b4.vertical.form(routes.ReassignPartitions.handleGenerateAssignment(cluster,topic)) { implicit fc =>
        <table class="table">
            <thead>
            <tr><th scope="col">Brokers</th></tr>
>>>>>>> d187627e
            </thead>
            <tbody>
            <tr>
                <td>
                <button type="button" class="btn btn-outline-secondary" onClick="checkBoxSelect('brokers',true);">
                    <b>Select All</b>
                </button>
                <button type="button" class="btn btn-outline-secondary" onClick="checkBoxSelect('brokers',false);">
                    <b>Select None</b>
                </button>
                @helper.repeat(confirmForm("brokers"), min = 1) { brokerSelectForm =>
                    @b4.hidden(brokerSelectForm("id").name,brokerSelectForm("id").value.getOrElse(-1))
                    @b4.hidden(brokerSelectForm("host").name,brokerSelectForm("host").value.getOrElse(""))
                    @b4.checkbox(brokerSelectForm("selected"), '_text -> s"${brokerSelectForm("id").value.getOrElse(-1)} - ${brokerSelectForm("host").value.getOrElse("")}")
                }
                </td>
                <td>
                    @b3.number(confirmForm("replicationFactor"), '_label -> "Replication factor (optional)")
                </td>
            </tr>
            </tbody>
        </table>
        <a href="@routes.Topic.topic(cluster,topic)" class="cancel-button btn btn-secondary" role="button">Cancel</a>
        @b4.submit('class -> "btn btn-primary"){ Generate Partition Assignments }
    }
}
        
@renderAssignments(gpa: kafka.manager.model.ActorModel.GeneratedPartitionAssignments) = {
    <h4>Current Assignments</h4>
    <table class="table">
        <thead>
        <tr><th>Partition</th><th>Replicas</th></tr>
        </thead>
        @for((partNum, replicas) <- gpa.assignments.toList.sortBy(_._1) ) {
        <tr>
            <td>@partNum</td>
            <td style="word-wrap: break-word">@replicas.mkString("(", ",", ")")</td>
        </tr>
        }
    </table>
}

@main(
  "Confirm Assignment",
  menu = theMenu,
  breadcrumbs=views.html.navigation.breadCrumbs(models.navigation.BreadCrumbs.withNamedViewAndCluster("Topic View",cluster,topic))) {
<div class="col-md-6 un-pad-me">
    <div class="card">
        <div class="card-header"><h3><button type="button" class="btn btn-link" onclick="goBack()"><span class="octicon octicon-arrow-left" aria-hidden="true"></span></button>Confirm Assignment</h3></div>
        <div class="card-body">
            @errorOrForm.fold( views.html.errors.onApiError(_), t => renderForm(t._1))
        </div>
    </div>
</div>
<div class="col-md-6 un-pad-me">
    <div class="card">
        <div class="card--body">
            @errorOrCurrentAssignments.fold( views.html.errors.onApiError(_), t => renderAssignments(t))
        </div>
    </div>
</div>
}<|MERGE_RESOLUTION|>--- conflicted
+++ resolved
@@ -15,22 +15,14 @@
 }
 
 @renderForm(confirmForm: Form[models.form.GenerateAssignment]) = {
-<<<<<<< HEAD
     <h4>Choose brokers to reassign topic <b>@topic</b> to:</h4>
-    @b3.form(routes.ReassignPartitions.handleGenerateAssignment(cluster,topic)) {
+    @b4.vertical.form(routes.ReassignPartitions.handleGenerateAssignment(cluster,topic)) { implicit fc =>
         <table class="table">
             <thead>
             <tr>
-                <th>Brokers</th>
-                <th>Replication</th>
+                <th scope="col">Brokers</th>
+                <th scope="col">Replication</th>
             </tr>
-=======
-    <h4>Choose brokers to reassign topic @topic to:</h4>
-    @b4.vertical.form(routes.ReassignPartitions.handleGenerateAssignment(cluster,topic)) { implicit fc =>
-        <table class="table">
-            <thead>
-            <tr><th scope="col">Brokers</th></tr>
->>>>>>> d187627e
             </thead>
             <tbody>
             <tr>
@@ -41,6 +33,7 @@
                 <button type="button" class="btn btn-outline-secondary" onClick="checkBoxSelect('brokers',false);">
                     <b>Select None</b>
                 </button>
+                <br><br>
                 @helper.repeat(confirmForm("brokers"), min = 1) { brokerSelectForm =>
                     @b4.hidden(brokerSelectForm("id").name,brokerSelectForm("id").value.getOrElse(-1))
                     @b4.hidden(brokerSelectForm("host").name,brokerSelectForm("host").value.getOrElse(""))
@@ -48,7 +41,7 @@
                 }
                 </td>
                 <td>
-                    @b3.number(confirmForm("replicationFactor"), '_label -> "Replication factor (optional)")
+                    @b4.number(confirmForm("replicationFactor"), '_label -> "Replication factor (optional)")
                 </td>
             </tr>
             </tbody>
