/**
 * Copyright 2015 Yahoo Inc. Licensed under the Apache License, Version 2.0
 * See accompanying LICENSE file.
 */

package controllers

import features.{KMReassignPartitionsFeature, ApplicationFeatures}
import kafka.manager.model.ActorModel
import ActorModel._
import kafka.manager.ApiError
import models.form.ReassignPartitionOperation.{ForceRunAssignment, UnknownRPO, RunAssignment}
import models.navigation.Menus
import models.{navigation, FollowLink}
import models.form._
import play.api.data.Form
import play.api.data.Forms._
import play.api.data.validation.{Valid, Invalid, Constraint}
import play.api.i18n.{I18nSupport, MessagesApi}
import play.api.mvc._

import scala.concurrent.Future
import scalaz.{\/, \/-, -\/}

/**
 * @author hiral
 */
class ReassignPartitions (val messagesApi: MessagesApi, val kafkaManagerContext: KafkaManagerContext)
                         (implicit af: ApplicationFeatures, menus: Menus)  extends Controller with I18nSupport {
  import play.api.libs.concurrent.Execution.Implicits.defaultContext

  private[this] implicit val kafkaManager = kafkaManagerContext.getKafkaManager

  val validateOperation : Constraint[String] = Constraint("validate operation value") {
    case "confirm" => Valid
    case "force" => Valid
    case "run" => Valid
    case "generate" => Valid
    case any: Any => Invalid(s"Invalid operation value: $any")
  }


  val reassignPartitionsForm = Form(
    mapping(
      "operation" -> nonEmptyText.verifying(validateOperation)
    )(ReassignPartitionOperation.withNameInsensitiveOption)(op => op.map(_.entryName))
  )
  
  val reassignMultipleTopicsForm = Form(
    mapping(
      "topics" -> seq {
        mapping(
          "name" -> nonEmptyText,
          "selected" -> boolean
        )(TopicSelect.apply)(TopicSelect.unapply)
      }
    )(RunMultipleAssignments.apply)(RunMultipleAssignments.unapply)
  )

  val manualReassignmentForm: Form[List[(String, List[(Int, List[Int])])]] = Form(
    "topics" -> list (
      tuple (
        "topic" -> text,
        "assignments" -> list (
          tuple (
            "partition" -> number,
            "brokers" -> list(number)
          )
        )
      )
    )
  )

  val generateAssignmentsForm = Form(
    mapping(
      "brokers" -> seq {
        mapping(
          "id" -> number(min = 0),
          "host" -> nonEmptyText,
          "selected" -> boolean
        )(BrokerSelect.apply)(BrokerSelect.unapply)
      },
      "replicationFactor" -> optional(number(min = 1))
    )(GenerateAssignment.apply)(GenerateAssignment.unapply)
  )

  val generateMultipleAssignmentsForm = Form(
    mapping(
      "topics" -> seq {
        mapping(
          "name" -> nonEmptyText,
          "selected" -> boolean
        )(TopicSelect.apply)(TopicSelect.unapply)
      },
      "brokers" -> seq {
        mapping(
          "id" -> number(min = 0),
          "host" -> nonEmptyText,
          "selected" -> boolean
        )(BrokerSelect.apply)(BrokerSelect.unapply)
      }
    )(GenerateMultipleAssignments.apply)(GenerateMultipleAssignments.unapply)
  )

  def reassignPartitions(c: String) = Action.async {
    kafkaManager.getReassignPartitions(c).map { errorOrStatus =>
      Ok(views.html.reassignPartitions(c,errorOrStatus)).withHeaders("X-Frame-Options" -> "SAMEORIGIN")
    }
  }

  def runMultipleAssignments(c: String) = Action.async {
    featureGate(KMReassignPartitionsFeature) {
      kafkaManager.getTopicList(c).flatMap { errorOrSuccess =>
        withClusterContext(c)(
          err => Future.successful(
            Ok(views.html.errors.onApiError(err, Option(FollowLink("Try Again", routes.ReassignPartitions.runMultipleAssignments(c).toString())))).withHeaders("X-Frame-Options" -> "SAMEORIGIN")
          ),
          cc => Future.successful(
            Ok(views.html.topic.runMultipleAssignments(
              c, errorOrSuccess.map(l => 
                (reassignMultipleTopicsForm.fill(RunMultipleAssignments(l.list.map(TopicSelect.from))), cc))
            )).withHeaders("X-Frame-Options" -> "SAMEORIGIN")
          )
        )
      }
    }
  }

  def confirmAssignment(c: String, t: String) = Action.async {
    featureGate(KMReassignPartitionsFeature) {
      kafkaManager.getBrokerList(c).flatMap { errorOrSuccess =>
        withClusterContext(c)(
          err => Future.successful(
            Ok(views.html.errors.onApiError(err, Option(FollowLink("Try Again", routes.ReassignPartitions.confirmAssignment(c, t).toString())))).withHeaders("X-Frame-Options" -> "SAMEORIGIN")
          ),
          cc =>
            kafkaManager.getGeneratedAssignments(c, t).map { errorOrAssignments =>
              Ok(views.html.topic.confirmAssignment(
                c, t, errorOrSuccess.map(l =>
                  (generateAssignmentsForm.fill(GenerateAssignment(l.list.map(BrokerSelect.from))), cc)
                ),
                errorOrAssignments
              )).withHeaders("X-Frame-Options" -> "SAMEORIGIN")
            }
        )
      }
    }
  }

  def confirmMultipleAssignments(c: String) = Action.async {
    featureGate(KMReassignPartitionsFeature) {
      kafkaManager.getTopicList(c).flatMap { errOrTL =>
        withClusterContext(c)(
          err => Future.successful(
            Ok(views.html.errors.onApiError(err, Option(FollowLink("Try Again", routes.ReassignPartitions.confirmMultipleAssignments(c).toString())))).withHeaders("X-Frame-Options" -> "SAMEORIGIN")
          ),
          cc =>
            errOrTL.fold(
            { err: ApiError =>
              Future.successful(Ok(views.html.topic.confirmMultipleAssignments(c, -\/(err))).withHeaders("X-Frame-Options" -> "SAMEORIGIN"))
            }, { tL: TopicList =>
              kafkaManager.getBrokerList(c).map { errorOrSuccess =>
                Ok(views.html.topic.confirmMultipleAssignments(
                  c, errorOrSuccess.map(l => 
                    (generateMultipleAssignmentsForm.fill(GenerateMultipleAssignments(tL.list.map(TopicSelect.from), l.list.map(BrokerSelect.from))),
                     cc)
                  )
                )).withHeaders("X-Frame-Options" -> "SAMEORIGIN")
              }
            }
            )
        )
      }
    }
  }
  
  private[this] def flattenTopicIdentity(td: TopicIdentity) = {
    (td.topic, td.partitionsIdentity.toList.map { case (partition, identity) =>
      (partition, identity.replicas.toList)
    })
  }

  def manualAssignments(c: String, t: String): Action[AnyContent] = Action.async {
    featureGate(KMReassignPartitionsFeature) {
      
      withClusterFeatures(c)( err => {
        Future.successful(Ok(views.html.errors.onApiError(err,
          Option(FollowLink("Try Again", routes.ReassignPartitions.manualAssignments(c, t).toString())))).withHeaders("X-Frame-Options" -> "SAMEORIGIN"))
      }, implicit clusterFeatures => {
        val futureTopicIdentity = kafkaManager.getTopicIdentity(c, t)
        val futureBrokersViews = kafkaManager.getBrokersView(c)
        val futureBrokerList = kafkaManager.getBrokerList(c)

        /*
      def flattenedTopicListExtended(topicListExtended: TopicListExtended) = {
        topicListExtended.list
          .filter(_._2.isDefined)
          .sortBy(_._1)
          .slice(offset, offset+maxResults)
          .map(tpl => flattenTopicIdentity(tpl._2.get)).toList
      }*/

        val futureResult: Future[Result] = for {
          tiOrError <- futureTopicIdentity
          bvOrError <- futureBrokersViews
          blOrError <- futureBrokerList
        } yield {
          val errorOrResult: ApiError \/ Result = for {
            ti <- tiOrError
            bv <- bvOrError
            bl <- blOrError
          } yield {
            Ok(views.html.topic.manualAssignments(
              //c, t, manualReassignmentForm.fill(List(flattenTopicIdentity(ti))), bl, bv, manualReassignmentForm.errors
              c, t, List(flattenTopicIdentity(ti)), bl, bv, manualReassignmentForm.errors
            )).withHeaders("X-Frame-Options" -> "SAMEORIGIN")
          }
          errorOrResult.fold(err => {
            Ok(views.html.errors.onApiError(err,
              Option(FollowLink("Try Again", routes.ReassignPartitions.manualAssignments(c, t).toString())))).withHeaders("X-Frame-Options" -> "SAMEORIGIN")
          }, identity[Result])
        }

        futureResult.recover {
          case err =>
            Ok(views.html.errors.onApiError(ApiError(s"Unknown error : ${err.getMessage}"),
              Option(FollowLink("Try Again", routes.ReassignPartitions.manualAssignments(c, t).toString())))).withHeaders("X-Frame-Options" -> "SAMEORIGIN")
        }

        /*
      topicList.flatMap { errOrTL =>
        errOrTL.fold(
        { err: ApiError =>
          Future.successful(Ok(views.html.topic.confirmMultipleAssignments(c, -\/(err))))
        }, { topics: TopicListExtended =>
          kafkaManager.getBrokerList(c).flatMap { errOrCV =>
            errOrCV.fold(
            {err: ApiError =>
              Future.successful( Ok(views.html.topic.confirmMultipleAssignments( c, -\/(err) )))
            },
            { brokers: BrokerListExtended => {
                brokersViews.flatMap { errorOrBVs =>
                  errorOrBVs.fold (
                  {err: ApiError => Future.successful( Ok(views.html.topic.confirmMultipleAssignments( c, -\/(err) )))},
                  {bVs => Future {
                    Ok(views.html.topic.manualMultipleAssignments(
                      c, flattenedTopicListExtended(topics), brokers , bVs, manualReassignmentForm.errors
                    ))
                  }}
                  )
              }
            }
            }
            )
          }
        }
        )
      }*/
      }
      )
    }
  }

  def handleManualAssignment(c: String, t: String) = Action.async { implicit request =>
    featureGate(KMReassignPartitionsFeature) {
      def validateAssignment(assignment: List[(String, List[(Int, List[Int])])]) = {
        (for {
          (topic, assign) <- assignment
          (partition, replicas) <- assign
        } yield {
          replicas.size == replicas.toSet.size
        }) forall { b => b}
      }

      def responseScreen(title: String, errorOrResult: \/[IndexedSeq[ApiError], Unit]): Future[Result] = {
        withClusterFeatures(c)( err => {
          Future.successful(Ok(views.html.errors.onApiError(err,
            Option(FollowLink("Try Again", routes.ReassignPartitions.manualAssignments(c, t).toString())))).withHeaders("X-Frame-Options" -> "SAMEORIGIN"))
        }, implicit clusterFeatures => {
          Future.successful(Ok(views.html.common.resultsOfCommand(
            views.html.navigation.clusterMenu(c, title, "", menus.clusterMenus(c)),
            models.navigation.BreadCrumbs.withNamedViewAndClusterAndTopic("Manual Reassignment View", c, "", title),
            errorOrResult,
            title,
            FollowLink("Go to topic view.", routes.Topic.topic(c, t).toString()),
            FollowLink("Try again.", routes.Topic.topics(c).toString())
          )).withHeaders("X-Frame-Options" -> "SAMEORIGIN"))
        })
      }

      manualReassignmentForm.bindFromRequest.fold(
        errors => kafkaManager.getClusterList.flatMap { errorOrClusterList =>
          responseScreen(
            "Manual Reassign Partitions Failure",
            -\/(IndexedSeq(ApiError("There is something really wrong with your submitted data!\n\n" + errors.toString)))
          )
        },
        assignment => {
          if (validateAssignment(assignment)) {
            kafkaManager.manualPartitionAssignments(c, assignment).flatMap { errorOrClusterList =>
              responseScreen("Manual Partitions Reassignment Successful", errorOrClusterList)
            }
          } else {
            responseScreen(
              "Manual Partitions Reassignment Failure",
              -\/(IndexedSeq(ApiError("You cannot (or at least should not) assign two replicas of the same partition to the same broker!!")))
            )
          }
        }
      )
    }
  }

  def handleGenerateAssignment(c: String, t: String) = Action.async { implicit request =>
    featureGate(KMReassignPartitionsFeature) {
      withClusterContext(c)(
        err => Future.successful(
          Ok(views.html.errors.onApiError(err, Option(FollowLink("Try Again", routes.Topic.topic(c, t).toString())))).withHeaders("X-Frame-Options" -> "SAMEORIGIN")
        ),
        cc =>
          generateAssignmentsForm.bindFromRequest.fold(
            errors => {
              kafkaManager.getGeneratedAssignments(c, t).map { errorOrAssignments =>
                Ok(views.html.topic.confirmAssignment(c, t, \/-((errors, cc)), errorOrAssignments)).withHeaders("X-Frame-Options" -> "SAMEORIGIN")
              }
            },
            assignment => {
              kafkaManager.generatePartitionAssignments(c, Set(t), assignment.brokers.filter(_.selected).map(_.id).toSet, assignment.replicationFactor).map { errorOrSuccess =>
                implicit val clusterFeatures = cc.clusterFeatures
                Ok(views.html.common.resultsOfCommand(
                  views.html.navigation.clusterMenu(c, "Reassign Partitions", "", menus.clusterMenus(c)),
                  models.navigation.BreadCrumbs.withNamedViewAndClusterAndTopic("Topic View", c, t, "Generate Partition Assignments"),
                  errorOrSuccess,
                  s"Generate Partition Assignments - $t",
                  FollowLink("Go to topic view.", routes.Topic.topic(c, t).toString()),
                  FollowLink("Try again.", routes.Topic.topic(c, t).toString())
<<<<<<< HEAD
                ))
=======
                )).withHeaders("X-Frame-Options" -> "SAMEORIGIN")

>>>>>>> 04b585ed
              }
            }
          )
      )
    }
  }

  def handleGenerateMultipleAssignments(c: String) = Action.async { implicit request =>
    featureGate(KMReassignPartitionsFeature) {
      withClusterContext(c)(
        err => Future.successful(
          Ok(views.html.errors.onApiError(err, Option(FollowLink("Try Again", routes.Topic.topics(c).toString())))).withHeaders("X-Frame-Options" -> "SAMEORIGIN")
        ),
        cc =>
          generateMultipleAssignmentsForm.bindFromRequest.fold(
            errors => Future.successful(Ok(views.html.topic.confirmMultipleAssignments(c, \/-((errors, cc)))).withHeaders("X-Frame-Options" -> "SAMEORIGIN")),
            assignment => {
              kafkaManager.generatePartitionAssignments(c, assignment.topics.filter(_.selected).map(_.name).toSet, assignment.brokers.filter(_.selected).map(_.id).toSet).map { errorOrSuccess =>
                implicit val clusterFeatures = cc.clusterFeatures
                Ok(views.html.common.resultsOfCommand(
                  views.html.navigation.clusterMenu(c, "Reassign Partitions", "", menus.clusterMenus(c)),
                  models.navigation.BreadCrumbs.withNamedViewAndClusterAndTopic("Topic View", c, "", "Generate Partition Assignments"),
                  errorOrSuccess,
                  s"Generate Partition Assignments",
                  FollowLink("Go to topic list.", routes.Topic.topics(c).toString()),
                  FollowLink("Try again.", routes.Topic.topics(c).toString())
                )).withHeaders("X-Frame-Options" -> "SAMEORIGIN")

              }
            }
          )
      )
    }
  }
  
  def handleRunMultipleAssignments(c: String) = Action.async { implicit request =>
    featureGate(KMReassignPartitionsFeature) {
      withClusterContext(c)(
        err => Future.successful(
          Ok(views.html.errors.onApiError(err, Option(FollowLink("Try Again", routes.Topic.topics(c).toString())))).withHeaders("X-Frame-Options" -> "SAMEORIGIN")
        ),
        cc =>
          reassignMultipleTopicsForm.bindFromRequest.fold(
            errors => Future.successful(Ok(views.html.topic.runMultipleAssignments(c, \/-((errors, cc)))).withHeaders("X-Frame-Options" -> "SAMEORIGIN")),
            assignment => {
              kafkaManager
                .runReassignPartitions(c, assignment.topics.filter(_.selected).map(_.name).toSet)
                .map { errorOrSuccess =>
                implicit val clusterFeatures = cc.clusterFeatures
                Ok(
                  views.html.common.resultsOfCommand(
                    views.html.navigation.clusterMenu(c, "Reassign Partitions", "", menus.clusterMenus(c)),
                    models.navigation.BreadCrumbs.withNamedViewAndCluster("Topics", c, "Reassign Partitions"),
                    errorOrSuccess,
                    s"Run Reassign Partitions",
                    FollowLink("Go to reassign partitions.", routes.ReassignPartitions.reassignPartitions(c).toString()),
                    FollowLink("Try again.", routes.Topic.topics(c).toString())
                  )
                ).withHeaders("X-Frame-Options" -> "SAMEORIGIN")
              }
            }
          )
      )
    }
  }

  def handleOperation(c: String, t: String) = Action.async { implicit request =>
    featureGate(KMReassignPartitionsFeature) {
      withClusterContext(c)(
        err => Future.successful(
          Ok(views.html.errors.onApiError(err, Option(FollowLink("Try Force Running", routes.Topic.topic(c, t, force = err.recoverByForceOperation).toString())))).withHeaders("X-Frame-Options" -> "SAMEORIGIN")
        ),
        cc =>
          reassignPartitionsForm.bindFromRequest.fold(
            formWithErrors => Future.successful(BadRequest(views.html.topic.topicView(c, t, -\/(ApiError("Unknown operation!")), None, UnknownRPO))),
            op => op match {
              case Some(RunAssignment) =>
                implicit val clusterFeatures = cc.clusterFeatures
                kafkaManager.runReassignPartitions(c, Set(t)).map { errorOrSuccess =>
                  Ok(views.html.common.resultsOfCommand(
                    views.html.navigation.clusterMenu(c, "Reassign Partitions", "", menus.clusterMenus(c)),
                    models.navigation.BreadCrumbs.withNamedViewAndClusterAndTopic("Topic View", c, t, "Run Reassign Partitions"),
                    errorOrSuccess,
                    s"Run Reassign Partitions - $t",
                    FollowLink("Go to reassign partitions.", routes.ReassignPartitions.reassignPartitions(c).toString()),
<<<<<<< HEAD
                    FollowLink("Try force running!", routes.Topic.topic(c, t, force = true).toString())
                  ))
=======
                    FollowLink("Try again.", routes.Topic.topic(c, t).toString())
                  )).withHeaders("X-Frame-Options" -> "SAMEORIGIN")
>>>>>>> 04b585ed
                }
              case Some(ForceRunAssignment) =>
                implicit val clusterFeatures = cc.clusterFeatures
                kafkaManager.runReassignPartitions(c, Set(t), force = true).map { errorOrSuccess =>
                  Ok(views.html.common.resultsOfCommand(
                    views.html.navigation.clusterMenu(c, "Reassign Partitions", "", menus.clusterMenus(c)),
                    models.navigation.BreadCrumbs.withNamedViewAndClusterAndTopic("Topic View", c, t, "Run Reassign Partitions"),
                    errorOrSuccess,
                    s"Run Reassign Partitions - $t",
                    FollowLink("Go to reassign partitions.", routes.ReassignPartitions.reassignPartitions(c).toString()),
                    FollowLink("Try again.", routes.Topic.topic(c, t).toString())
                  )).withHeaders("X-Frame-Options" -> "SAMEORIGIN")
                }
              case unknown =>
                implicit val clusterFeatures = cc.clusterFeatures
                Future.successful(Ok(views.html.common.resultOfCommand(
                  views.html.navigation.clusterMenu(c, "Reassign Partitions", "", menus.clusterMenus(c)),
                  models.navigation.BreadCrumbs.withNamedViewAndClusterAndTopic("Topic View", c, t, "Unknown Reassign Partitions Operation"),
                  -\/(ApiError(s"Unknown operation $unknown")),
                  "Unknown Reassign Partitions Operation",
                  FollowLink("Back to reassign partitions.", routes.ReassignPartitions.reassignPartitions(c).toString()),
                  FollowLink("Back to reassign partitions.", routes.ReassignPartitions.reassignPartitions(c).toString())
                )).withHeaders("X-Frame-Options" -> "SAMEORIGIN"))
            }
          )
      )
    }
  }
}<|MERGE_RESOLUTION|>--- conflicted
+++ resolved
@@ -334,12 +334,7 @@
                   s"Generate Partition Assignments - $t",
                   FollowLink("Go to topic view.", routes.Topic.topic(c, t).toString()),
                   FollowLink("Try again.", routes.Topic.topic(c, t).toString())
-<<<<<<< HEAD
-                ))
-=======
                 )).withHeaders("X-Frame-Options" -> "SAMEORIGIN")
-
->>>>>>> 04b585ed
               }
             }
           )
@@ -425,13 +420,8 @@
                     errorOrSuccess,
                     s"Run Reassign Partitions - $t",
                     FollowLink("Go to reassign partitions.", routes.ReassignPartitions.reassignPartitions(c).toString()),
-<<<<<<< HEAD
                     FollowLink("Try force running!", routes.Topic.topic(c, t, force = true).toString())
-                  ))
-=======
-                    FollowLink("Try again.", routes.Topic.topic(c, t).toString())
                   )).withHeaders("X-Frame-Options" -> "SAMEORIGIN")
->>>>>>> 04b585ed
                 }
               case Some(ForceRunAssignment) =>
                 implicit val clusterFeatures = cc.clusterFeatures
