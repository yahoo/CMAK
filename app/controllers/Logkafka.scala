--- conflicted
+++ resolved
@@ -71,10 +71,6 @@
     LogkafkaNewConfigs.configMaps(Kafka_0_10_0_1).map{case(k,v) => LKConfig(k,Some(v))}.toList)
   val kafka_0_10_1_0_Default = CreateLogkafka("","",
     LogkafkaNewConfigs.configMaps(Kafka_0_10_1_0).map{case(k,v) => LKConfig(k,Some(v))}.toList)
-<<<<<<< HEAD
-  val kafka_0_10_2_0_Default = CreateLogkafka("","",
-    LogkafkaNewConfigs.configMaps(Kafka_0_10_2_0).map{case(k,v) => LKConfig(k,Some(v))}.toList)
-=======
   val kafka_0_10_1_1_Default = CreateLogkafka("","",
     LogkafkaNewConfigs.configMaps(Kafka_0_10_1_1).map{case(k,v) => LKConfig(k,Some(v))}.toList)
   val kafka_0_10_2_0_Default = CreateLogkafka("","",
@@ -101,7 +97,6 @@
     LogkafkaNewConfigs.configMaps(Kafka_2_1_1).map{case(k,v) => LKConfig(k,Some(v))}.toList)
   val kafka_2_2_0_Default = CreateLogkafka("","",
     LogkafkaNewConfigs.configMaps(Kafka_2_2_0).map{case(k,v) => LKConfig(k,Some(v))}.toList)
->>>>>>> 6733e889
 
   val defaultCreateForm = Form(
     mapping(
@@ -149,9 +144,6 @@
           case Kafka_0_10_0_0 => (defaultCreateForm.fill(kafka_0_10_0_0_Default), clusterContext)
           case Kafka_0_10_0_1 => (defaultCreateForm.fill(kafka_0_10_0_1_Default), clusterContext)
           case Kafka_0_10_1_0 => (defaultCreateForm.fill(kafka_0_10_1_0_Default), clusterContext)
-<<<<<<< HEAD
-          case Kafka_0_10_2_0 => (defaultCreateForm.fill(kafka_0_10_2_0_Default), clusterContext)
-=======
           case Kafka_0_10_1_1 => (defaultCreateForm.fill(kafka_0_10_1_1_Default), clusterContext)
           case Kafka_0_10_2_0 => (defaultCreateForm.fill(kafka_0_10_2_0_Default), clusterContext)
           case Kafka_0_10_2_1 => (defaultCreateForm.fill(kafka_0_10_2_1_Default), clusterContext)
@@ -165,7 +157,6 @@
           case Kafka_2_1_0 => (defaultCreateForm.fill(kafka_2_1_0_Default), clusterContext)
           case Kafka_2_1_1 => (defaultCreateForm.fill(kafka_2_1_1_Default), clusterContext)
           case Kafka_2_2_0 => (defaultCreateForm.fill(kafka_2_2_0_Default), clusterContext)
->>>>>>> 6733e889
         }
       }
     }
@@ -257,9 +248,6 @@
       case Kafka_0_10_0_0 => LogkafkaNewConfigs.configNames(Kafka_0_10_0_0).map(n => (n,LKConfig(n,None))).toMap
       case Kafka_0_10_0_1 => LogkafkaNewConfigs.configNames(Kafka_0_10_0_1).map(n => (n,LKConfig(n,None))).toMap
       case Kafka_0_10_1_0 => LogkafkaNewConfigs.configNames(Kafka_0_10_1_0).map(n => (n,LKConfig(n,None))).toMap
-<<<<<<< HEAD
-      case Kafka_0_10_2_0 => LogkafkaNewConfigs.configNames(Kafka_0_10_2_0).map(n => (n,LKConfig(n,None))).toMap
-=======
       case Kafka_0_10_1_1 => LogkafkaNewConfigs.configNames(Kafka_0_10_1_1).map(n => (n,LKConfig(n,None))).toMap
       case Kafka_0_10_2_0 => LogkafkaNewConfigs.configNames(Kafka_0_10_2_0).map(n => (n,LKConfig(n,None))).toMap
       case Kafka_0_10_2_1 => LogkafkaNewConfigs.configNames(Kafka_0_10_2_1).map(n => (n,LKConfig(n,None))).toMap
@@ -273,7 +261,6 @@
       case Kafka_2_1_0 => LogkafkaNewConfigs.configNames(Kafka_2_1_0).map(n => (n,LKConfig(n,None))).toMap
       case Kafka_2_1_1 => LogkafkaNewConfigs.configNames(Kafka_2_1_1).map(n => (n,LKConfig(n,None))).toMap
       case Kafka_2_2_0 => LogkafkaNewConfigs.configNames(Kafka_2_2_0).map(n => (n,LKConfig(n,None))).toMap
->>>>>>> 6733e889
     }
     val identityOption = li.identityMap.get(log_path)
     if (identityOption.isDefined) {
