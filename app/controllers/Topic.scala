--- conflicted
+++ resolved
@@ -64,10 +64,7 @@
   val kafka_1_0_1_Default = CreateTopic("",1,1,TopicConfigs.configNames(Kafka_1_0_1).map(n => TConfig(n,None)).toList)
   val kafka_1_0_2_Default = CreateTopic("",1,1,TopicConfigs.configNames(Kafka_1_0_2).map(n => TConfig(n,None)).toList)
   val kafka_1_1_0_Default = CreateTopic("",1,1,TopicConfigs.configNames(Kafka_1_1_0).map(n => TConfig(n,None)).toList)
-<<<<<<< HEAD
-=======
   val kafka_1_1_1_Default = CreateTopic("",1,1,TopicConfigs.configNames(Kafka_1_1_1).map(n => TConfig(n,None)).toList)
->>>>>>> f671f1bf
   val kafka_2_0_0_Default = CreateTopic("",1,1,TopicConfigs.configNames(Kafka_2_0_0).map(n => TConfig(n,None)).toList)
 
   val defaultCreateForm = Form(
@@ -165,10 +162,7 @@
           case Kafka_1_0_1 => (defaultCreateForm.fill(kafka_1_0_1_Default), clusterContext)
           case Kafka_1_0_2 => (defaultCreateForm.fill(kafka_1_0_2_Default), clusterContext)
           case Kafka_1_1_0 => (defaultCreateForm.fill(kafka_1_1_0_Default), clusterContext)
-<<<<<<< HEAD
-=======
           case Kafka_1_1_1 => (defaultCreateForm.fill(kafka_1_1_1_Default), clusterContext)
->>>>>>> f671f1bf
           case Kafka_2_0_0 => (defaultCreateForm.fill(kafka_2_0_0_Default), clusterContext)
         }
       }
@@ -416,10 +410,7 @@
           case Kafka_1_0_1 => TopicConfigs.configNames(Kafka_1_0_1).map(n => (n,TConfig(n,None))).toMap
           case Kafka_1_0_2 => TopicConfigs.configNames(Kafka_1_0_2).map(n => (n,TConfig(n,None))).toMap
           case Kafka_1_1_0 => TopicConfigs.configNames(Kafka_1_1_0).map(n => (n,TConfig(n,None))).toMap
-<<<<<<< HEAD
-=======
           case Kafka_1_1_1 => TopicConfigs.configNames(Kafka_1_1_1).map(n => (n,TConfig(n,None))).toMap
->>>>>>> f671f1bf
           case Kafka_2_0_0 => TopicConfigs.configNames(Kafka_2_0_0).map(n => (n,TConfig(n,None))).toMap
         }
         val combinedMap = defaultConfigMap ++ ti.config.toMap.map(tpl => tpl._1 -> TConfig(tpl._1,Option(tpl._2)))
