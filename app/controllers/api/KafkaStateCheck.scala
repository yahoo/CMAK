/**
 * Copyright 2015 Yahoo Inc. Licensed under the Apache License, Version 2.0
 * See accompanying LICENSE file.
 */

package controllers.api

import controllers.KafkaManagerContext
import features.ApplicationFeatures
import kafka.manager.model.ActorModel.BrokerIdentity
import kafka.manager.model.SecurityProtocol
import models.navigation.Menus
import play.api.i18n.{I18nSupport, MessagesApi}
import play.api.libs.json._
import play.api.mvc._

import scala.concurrent.Future
import org.json4s.jackson.Serialization
import org.json4s.scalaz.JsonScalaz.toJSON

/**
 * @author jisookim0513
 */

class KafkaStateCheck (val messagesApi: MessagesApi, val kafkaManagerContext: KafkaManagerContext)
                      (implicit af: ApplicationFeatures, menus: Menus) extends Controller with I18nSupport {

  import play.api.libs.concurrent.Execution.Implicits.defaultContext

  private[this] val kafkaManager = kafkaManagerContext.getKafkaManager

  import play.api.libs.json._

  implicit val endpointMapWrites = new Writes[Map[SecurityProtocol, Int]] {
    override def writes(o: Map[SecurityProtocol, Int]): JsValue = Json.obj(
      "endpoints" -> o.toSeq.map(tpl => s"${tpl._1.stringId}:${tpl._2}")
    )
  }

  implicit val brokerIdentityWrites = Json.writes[BrokerIdentity]

  def brokers(c: String) = Action.async { implicit request =>
    kafkaManager.getBrokerList(c).map { errorOrBrokerList =>
      errorOrBrokerList.fold(
        error => BadRequest(Json.obj("msg" -> error.msg)),
        brokerList => Ok(Json.obj("brokers" -> brokerList.list.map(bi => bi.id).sorted)).withHeaders("X-Frame-Options" -> "SAMEORIGIN")
      )
    }
  }
  def brokersExtended(c: String) = Action.async { implicit request =>
    kafkaManager.getBrokerList(c).map { errorOrBrokerList =>
      errorOrBrokerList.fold(
        error => BadRequest(Json.obj("msg" -> error.msg)),
        brokerList => Ok(Json.obj("brokers" -> brokerList.list)).withHeaders("X-Frame-Options" -> "SAMEORIGIN")
      )
    }
  }

  def topics(c: String) = Action.async { implicit request =>
    kafkaManager.getTopicList(c).map { errorOrTopicList =>
      errorOrTopicList.fold(
        error => BadRequest(Json.obj("msg" -> error.msg)),
        topicList => Ok(Json.obj("topics" -> topicList.list.sorted)).withHeaders("X-Frame-Options" -> "SAMEORIGIN")
      )
    }
  }

  def topicIdentities(c: String) = Action.async { implicit request =>
    implicit val formats = org.json4s.DefaultFormats
    kafkaManager.getTopicListExtended(c).map { errorOrTopicListExtended =>
      errorOrTopicListExtended.fold(
        error => BadRequest(Json.obj("msg" -> error.msg)),
        topicListExtended => Ok(Serialization.writePretty("topicIdentities" -> topicListExtended.list.flatMap(_._2).map(toJSON(_)))).withHeaders("X-Frame-Options" -> "SAMEORIGIN")
      )
    }
  }

  def clusters = Action.async { implicit request =>
    implicit val formats = org.json4s.DefaultFormats
    kafkaManager.getClusterList.map { errorOrClusterList =>
      errorOrClusterList.fold(
        error => BadRequest(Json.obj("msg" -> error.msg)),
        clusterList => Ok(Serialization.writePretty("clusters" -> errorOrClusterList.toOption)).withHeaders("X-Frame-Options" -> "SAMEORIGIN")
      )
    }
  }

  def underReplicatedPartitions(c: String, t: String) = Action.async { implicit request =>
    kafkaManager.getTopicIdentity(c, t).map { errorOrTopicIdentity =>
      errorOrTopicIdentity.fold(
        error => BadRequest(Json.obj("msg" -> error.msg)),
        topicIdentity => Ok(Json.obj("topic" -> t, "underReplicatedPartitions" -> topicIdentity.partitionsIdentity.filter(_._2.isUnderReplicated).map{case (num, pi) => pi.partNum})).withHeaders("X-Frame-Options" -> "SAMEORIGIN")
      )
    }
  }

  def unavailablePartitions(c: String, t: String) = Action.async { implicit request =>
    kafkaManager.getTopicIdentity(c, t).map { errorOrTopicIdentity =>
      errorOrTopicIdentity.fold(
        error => BadRequest(Json.obj("msg" -> error.msg)),
        topicIdentity => Ok(Json.obj("topic" -> t, "unavailablePartitions" -> topicIdentity.partitionsIdentity.filter(_._2.isr.isEmpty).map { case (num, pi) => pi.partNum })).withHeaders("X-Frame-Options" -> "SAMEORIGIN"))
    }
  }

  def topicSummaryAction(cluster: String, consumer: String, topic: String, consumerType: String) = Action.async { implicit request =>
    getTopicSummary(cluster, consumer, topic, consumerType).map { errorOrTopicSummary =>
      errorOrTopicSummary.fold(
        error => BadRequest(Json.obj("msg" -> error.msg)),
        topicSummary => {
          Ok(topicSummary).withHeaders("X-Frame-Options" -> "SAMEORIGIN")
        })
    }
  }

  def getTopicSummary(cluster: String, consumer: String, topic: String, consumerType: String) = {
    kafkaManager.getConsumedTopicState(cluster, consumer, topic, consumerType).map { errorOrTopicSummary =>
      errorOrTopicSummary.map(
        topicSummary => {
          Json.obj("totalLag" -> topicSummary.totalLag, "percentageCovered" -> topicSummary.percentageCovered, "partitionOffsets" -> topicSummary.partitionOffsets.map {case (pnum, offset) => offset}, "partitionLatestOffsets" -> topicSummary.partitionLatestOffsets.map {case (pnum, latestOffset) => latestOffset}, "owners" -> topicSummary.partitionOwners.map {case (pnum, owner) => owner}   )
        })
    }
  }

  def groupSummaryAction(cluster: String, consumer: String, consumerType: String) = Action.async { implicit request =>
    kafkaManager.getConsumerIdentity(cluster, consumer, consumerType).flatMap { errorOrConsumedTopicSummary =>
      errorOrConsumedTopicSummary.fold(
        error =>
          Future.successful(BadRequest(Json.obj("msg" -> error.msg))),
        consumedTopicSummary => getGroupSummary(cluster, consumer, consumedTopicSummary.topicMap.keys, consumerType).map { topics =>
          Ok(JsObject(topics)).withHeaders("X-Frame-Options" -> "SAMEORIGIN")
        })
    }
  }

  def getGroupSummary(cluster: String, consumer: String, groups: Iterable[String], consumerType: String): Future[Map[String, JsObject]] = {
    val cosumdTopicSummary: List[Future[(String, JsObject)]] = groups.toList.map { group =>
      getTopicSummary(cluster, consumer, group, consumerType)
        .map(topicSummary => group -> topicSummary.getOrElse(Json.obj()))
    }
    Future.sequence(cosumdTopicSummary).map(_.toMap)
  }
  
  def consumersSummaryAction(cluster: String) = Action.async { implicit request =>
    implicit val formats = org.json4s.DefaultFormats
    kafkaManager.getConsumerListExtended(cluster).map { errorOrConsumersSummary =>
      errorOrConsumersSummary.fold(
        error => BadRequest(Json.obj("msg" -> error.msg)),
<<<<<<< HEAD
        consumersSummary =>
          Ok(Serialization.writePretty("consumers" ->
            consumersSummary.list.map {
              case ((consumer, consumerType), consumerIdentity) =>
                Map("name" -> consumer,
                  "type" -> consumerType.toString,
                  "topics" -> consumerIdentity.map(_.topicMap.keys),
                  "lags" -> consumerIdentity.map(_.topicMap.mapValues(_.totalLag))
                )
            }))
=======
        consumersSummary => Ok(Serialization.writePretty("consumers" -> consumersSummary.list.map{case ((consumer, consumerType), consumerIdentity) => Map("name" -> consumer, "type" -> consumerType.toString, "topics" -> consumerIdentity.map(_.topicMap.keys))})).withHeaders("X-Frame-Options" -> "SAMEORIGIN")
>>>>>>> 1aaa75b1
        )
    }
  }

}<|MERGE_RESOLUTION|>--- conflicted
+++ resolved
@@ -145,7 +145,6 @@
     kafkaManager.getConsumerListExtended(cluster).map { errorOrConsumersSummary =>
       errorOrConsumersSummary.fold(
         error => BadRequest(Json.obj("msg" -> error.msg)),
-<<<<<<< HEAD
         consumersSummary =>
           Ok(Serialization.writePretty("consumers" ->
             consumersSummary.list.map {
@@ -155,10 +154,7 @@
                   "topics" -> consumerIdentity.map(_.topicMap.keys),
                   "lags" -> consumerIdentity.map(_.topicMap.mapValues(_.totalLag))
                 )
-            }))
-=======
-        consumersSummary => Ok(Serialization.writePretty("consumers" -> consumersSummary.list.map{case ((consumer, consumerType), consumerIdentity) => Map("name" -> consumer, "type" -> consumerType.toString, "topics" -> consumerIdentity.map(_.topicMap.keys))})).withHeaders("X-Frame-Options" -> "SAMEORIGIN")
->>>>>>> 1aaa75b1
+            })).withHeaders("X-Frame-Options" -> "SAMEORIGIN")
         )
     }
   }
