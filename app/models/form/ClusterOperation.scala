--- conflicted
+++ resolved
@@ -51,29 +51,17 @@
             , jaasConfig: Option[String]
            ): ClusterOperation = {
     ClusterOperation(operation,ClusterConfig(name, version, zkHosts, zkMaxRetry, jmxEnabled, jmxUser, jmxPass, jmxSsl,
-<<<<<<< HEAD
-      restrictOperations, pollConsumers, filterConsumers, logkafkaEnabled, activeOffsetCacheEnabled, displaySizeEnabled, tuning))
+      restrictOperations,pollConsumers, filterConsumers, logkafkaEnabled, activeOffsetCacheEnabled, displaySizeEnabled, tuning, securityProtocol, saslMechanism, jaasConfig))
   }
 
-  def customUnapply(co: ClusterOperation) : Option[(String, String, String, String, Int, Boolean, Option[String], Option[String], Boolean, Boolean, Boolean, Boolean, Boolean, Boolean, Boolean, Option[ClusterTuning])] = {
+  def customUnapply(co: ClusterOperation) : Option[(String, String, String, String, Int, Boolean, Option[String], Option[String], Boolean, Boolean, Boolean, Boolean, Boolean, Boolean, Boolean, Option[ClusterTuning], String, Option[String], Option[String])] = {
     Option((co.op.toString, co.clusterConfig.name, co.clusterConfig.version.toString,
             co.clusterConfig.curatorConfig.zkConnect, co.clusterConfig.curatorConfig.zkMaxRetry,
             co.clusterConfig.jmxEnabled, co.clusterConfig.jmxUser, co.clusterConfig.jmxPass, co.clusterConfig.jmxSsl,
-            co.clusterConfig.restrictOperations, co.clusterConfig.pollConsumers, co.clusterConfig.filterConsumers, co.clusterConfig.logkafkaEnabled,
-            co.clusterConfig.activeOffsetCacheEnabled, co.clusterConfig.displaySizeEnabled, co.clusterConfig.tuning))
-=======
-      pollConsumers, filterConsumers, logkafkaEnabled, activeOffsetCacheEnabled, displaySizeEnabled, tuning, securityProtocol, saslMechanism, jaasConfig))
-  }
-
-  def customUnapply(co: ClusterOperation) : Option[(String, String, String, String, Int, Boolean, Option[String], Option[String], Boolean, Boolean, Boolean, Boolean, Boolean, Boolean, Option[ClusterTuning], String, Option[String], Option[String])] = {
-    Option((co.op.toString, co.clusterConfig.name, co.clusterConfig.version.toString,
-            co.clusterConfig.curatorConfig.zkConnect, co.clusterConfig.curatorConfig.zkMaxRetry,
-            co.clusterConfig.jmxEnabled, co.clusterConfig.jmxUser, co.clusterConfig.jmxPass, co.clusterConfig.jmxSsl,
-            co.clusterConfig.pollConsumers, co.clusterConfig.filterConsumers, co.clusterConfig.logkafkaEnabled,
+      co.clusterConfig.restrictOperations,co.clusterConfig.pollConsumers, co.clusterConfig.filterConsumers, co.clusterConfig.logkafkaEnabled,
             co.clusterConfig.activeOffsetCacheEnabled, co.clusterConfig.displaySizeEnabled, co.clusterConfig.tuning, co.clusterConfig.securityProtocol.stringId,
             co.clusterConfig.saslMechanism.map(_.stringId),
             co.clusterConfig.jaasConfig))
->>>>>>> 6733e889
   }
 }
 
