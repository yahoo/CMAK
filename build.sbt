--- conflicted
+++ resolved
@@ -8,8 +8,6 @@
 version := "2.0.0.2"
 
 scalaVersion := "2.12.8"
-
-licenses := Seq("Apache-2.0" -> new URL("http://www.apache.org/licenses/LICENSE-2.0.txt"))
 
 scalacOptions ++= Seq("-Xlint:-missing-interpolator","-Xfatal-warnings","-deprecation","-feature","-language:implicitConversions","-language:postfixOps","-Xmax-classfile-name","240")
 
@@ -22,28 +20,6 @@
 }
 
 libraryDependencies ++= Seq(
-<<<<<<< HEAD
-  "com.typesafe.akka" %% "akka-actor" % "2.3.14",
-  "com.typesafe.akka" %% "akka-slf4j" % "2.3.14",
-  "com.google.code.findbugs" % "jsr305" % "2.0.1",
-  "org.webjars" %% "webjars-play" % "2.4.0-2",
-  "org.webjars" % "bootstrap" % "3.3.5",
-  "org.webjars" % "jquery" % "2.1.4",
-  "org.webjars" % "backbonejs" % "1.2.3",
-  "org.webjars" % "underscorejs" % "1.8.3",
-  "org.webjars" % "dustjs-linkedin" % "2.6.1-1",
-  "org.apache.curator" % "curator-framework" % "2.12.0" exclude("log4j","log4j") exclude("org.slf4j", "slf4j-log4j12") force(),
-  "org.apache.curator" % "curator-recipes" % "2.12.0" exclude("log4j","log4j") exclude("org.slf4j", "slf4j-log4j12") force(),
-  "org.json4s" %% "json4s-jackson" % "3.4.0",
-  "org.json4s" %% "json4s-scalaz" % "3.4.0",
-  "org.slf4j" % "log4j-over-slf4j" % "1.7.21",
-  "com.adrianhurt" %% "play-bootstrap3" % "0.4.5-P24",
-  "org.clapper" %% "grizzled-slf4j" % "1.0.2",
-  "org.apache.kafka" %% "kafka" % "0.10.0.1" exclude("log4j","log4j") exclude("org.slf4j", "slf4j-log4j12") force(),
-  "com.beachape" %% "enumeratum" % "1.4.4",
-  "org.scalatest" %% "scalatest" % "2.2.1" % "test",
-  "org.apache.curator" % "curator-test" % "2.10.0" % "test",
-=======
   "com.typesafe.akka" %% "akka-actor" % "2.5.19",
   "com.typesafe.akka" %% "akka-slf4j" % "2.5.19",
   "com.google.code.findbugs" % "jsr305" % "3.0.2",
@@ -69,7 +45,6 @@
   "org.scalatest" %% "scalatest" % "3.0.5" % "test",
   "org.scalatestplus.play" %% "scalatestplus-play" % "3.1.2" % "test",
   "org.apache.curator" % "curator-test" % "2.12.0" % "test",
->>>>>>> 6733e889
   "org.mockito" % "mockito-core" % "1.10.19" % "test",
   "com.yammer.metrics" % "metrics-core" % "2.2.0" force(),
   "com.unboundid" % "unboundid-ldapsdk" % "4.0.9"
