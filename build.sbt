/**
 * Copyright 2015 Yahoo Inc. Licensed under the Apache License, Version 2.0
 * See accompanying LICENSE file.
 */

import com.typesafe.sbt.packager.rpm.RpmPlugin.autoImport._
//import com.typesafe.sbt.packager.archetypes.ServerLoader for sbt-native-packager version 1.0.5

name := """kafka-manager"""

/* For packaging purposes, -SNAPSHOT MUST contain a digit */
<<<<<<< HEAD
version := "1.1.1"
=======
version := "1.2.0"
>>>>>>> 113a8eb3

scalaVersion := "2.11.8"

scalacOptions ++= Seq("-Xlint:-missing-interpolator","-Xfatal-warnings","-deprecation","-feature","-language:implicitConversions","-language:postfixOps","-Xmax-classfile-name","240")

// From https://www.playframework.com/documentation/2.3.x/ProductionDist
assemblyMergeStrategy in assembly := {
  case "logger.xml" => MergeStrategy.first
  case "play/core/server/ServerWithStop.class" => MergeStrategy.first
  case other => (assemblyMergeStrategy in assembly).value(other)
}

libraryDependencies ++= Seq(
  "com.typesafe.akka" %% "akka-actor" % "2.3.14",
  "com.typesafe.akka" %% "akka-slf4j" % "2.3.14",
  "com.google.code.findbugs" % "jsr305" % "2.0.1",
  "org.webjars" %% "webjars-play" % "2.4.0-2",
  "org.webjars" % "bootstrap" % "3.3.5",
  "org.webjars" % "jquery" % "2.1.4",
  "org.webjars" % "backbonejs" % "1.2.3",
  "org.webjars" % "underscorejs" % "1.8.3",
  "org.webjars" % "dustjs-linkedin" % "2.6.1-1",
  "org.apache.curator" % "curator-framework" % "2.10.0" exclude("log4j","log4j") exclude("org.slf4j", "slf4j-log4j12") force(),
  "org.apache.curator" % "curator-recipes" % "2.10.0" exclude("log4j","log4j") exclude("org.slf4j", "slf4j-log4j12") force(),
  "org.json4s" %% "json4s-jackson" % "3.4.0",
  "org.json4s" %% "json4s-scalaz" % "3.4.0",
  "org.slf4j" % "log4j-over-slf4j" % "1.7.12",
  "com.adrianhurt" %% "play-bootstrap3" % "0.4.5-P24",
  "org.clapper" %% "grizzled-slf4j" % "1.0.2",
<<<<<<< HEAD
  "org.apache.kafka" %% "kafka" % "0.10.0.1" exclude("log4j","log4j") exclude("org.slf4j", "slf4j-log4j12") force(),
//*  "ci.arenadata.io/artifactory/adsm-centos7-x64" %% "kafka" % "0.10.0.1" exclude("log4j","log4j") exclude("org.slf4j", "slf4j-log4j12") force(),
=======
  "org.apache.kafka" %% "kafka" % "1.1.0" exclude("log4j","log4j") exclude("org.slf4j", "slf4j-log4j12") force(),
  "org.apache.kafka" % "kafka-streams" % "1.1.0",
>>>>>>> 113a8eb3
  "com.beachape" %% "enumeratum" % "1.4.4",
  "org.scalatest" %% "scalatest" % "2.2.1" % "test",
  "org.apache.curator" % "curator-test" % "2.10.0" % "test",
  "org.mockito" % "mockito-core" % "1.10.19" % "test",
  "com.yammer.metrics" % "metrics-core" % "2.2.0" force(),
  "ch.qos.logback" % "logback-core" % "1.1.3",
  "com.fasterxml.jackson.core" % "jackson-core" % "2.8.9",
  "com.fasterxml.jackson.core" % "jackson-databind" % "2.8.9",
  "com.fasterxml.jackson.core" % "jackson-annotations" % "2.8.9",
  "net.java.dev.jna" % "jna" % "3.4.0",
  "org.eclipse.sisu" % "org.eclipse.sisu.plexus" % "0.3.0"
)

routesGenerator := InjectedRoutesGenerator

LessKeys.compress in Assets := true

pipelineStages := Seq(digest, gzip)

includeFilter in (Assets, LessKeys.less) := "*.less"

lazy val root = (project in file(".")).enablePlugins(PlayScala)

coverageExcludedPackages := "<empty>;controllers.*;views.*;models.*"

/*
 * Allow packaging as part of the build
 */
enablePlugins(SbtNativePackager)
enablePlugins(SystemdPlugin)

/*
 * Enable systemd as systemloader
 */

enablePlugins(SystemdPlugin)

/* Debian Settings - to create, run as:
   $ sbt debian:packageBin

   See here for details:
   http://www.scala-sbt.org/sbt-native-packager/formats/debian.html
*/

maintainer := "Arenadata <ke@arenadata.io>"
packageSummary := "A tool for managing Arenadata Streaming"
packageDescription := "A tool for managing Arenadata Streaming"

/* End Debian Settings */


/* RPM Settings - to create, run as:
   $ sbt rpm:packageBin

   See here for details:
   http://www.scala-sbt.org/sbt-native-packager/formats/rpm.html
*/

rpmRelease := "1"
rpmVendor := "Arenadata"
rpmUrl := Some("https://github.com/arenadata/adsm")
rpmLicense := Some("Apache")
rpmGroup := Some("kafka-manager")
defaultLinuxInstallLocation := "/usr/lib"
// serverLoading in Rpm := ServerLoader.Systemd  for sbt-native-packager version 1.0.5
//**rpmPrefix := Some("/usr/lib")

maintainerScripts in Rpm := maintainerScriptsAppend((maintainerScripts in Rpm).value)(
  RpmConstants.Post -> s"mkdir /home/${(daemonUser in Linux).value}; chown ${(daemonUser in Linux).value}:${(daemonUser in Linux).value} /home/${(daemonUser in Linux).value}"
)


/* End RPM Settings */<|MERGE_RESOLUTION|>--- conflicted
+++ resolved
@@ -9,11 +9,7 @@
 name := """kafka-manager"""
 
 /* For packaging purposes, -SNAPSHOT MUST contain a digit */
-<<<<<<< HEAD
-version := "1.1.1"
-=======
-version := "1.2.0"
->>>>>>> 113a8eb3
+version := "1.3.0"
 
 scalaVersion := "2.11.8"
 
@@ -43,13 +39,8 @@
   "org.slf4j" % "log4j-over-slf4j" % "1.7.12",
   "com.adrianhurt" %% "play-bootstrap3" % "0.4.5-P24",
   "org.clapper" %% "grizzled-slf4j" % "1.0.2",
-<<<<<<< HEAD
-  "org.apache.kafka" %% "kafka" % "0.10.0.1" exclude("log4j","log4j") exclude("org.slf4j", "slf4j-log4j12") force(),
-//*  "ci.arenadata.io/artifactory/adsm-centos7-x64" %% "kafka" % "0.10.0.1" exclude("log4j","log4j") exclude("org.slf4j", "slf4j-log4j12") force(),
-=======
   "org.apache.kafka" %% "kafka" % "1.1.0" exclude("log4j","log4j") exclude("org.slf4j", "slf4j-log4j12") force(),
   "org.apache.kafka" % "kafka-streams" % "1.1.0",
->>>>>>> 113a8eb3
   "com.beachape" %% "enumeratum" % "1.4.4",
   "org.scalatest" %% "scalatest" % "2.2.1" % "test",
   "org.apache.curator" % "curator-test" % "2.10.0" % "test",
