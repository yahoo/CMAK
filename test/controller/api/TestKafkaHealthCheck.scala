--- conflicted
+++ resolved
@@ -49,11 +49,7 @@
   }
 
   private[this] def createCluster() = {
-<<<<<<< HEAD
-    val future = KafkaManagerContext.getKafkaManager.addCluster(testClusterName,"0.8.2.0",kafkaServerZkPath, jmxEnabled = false, displaySizeEnabled = false)
-=======
     val future = KafkaManagerContext.getKafkaManager.addCluster(testClusterName,"0.8.2.0",kafkaServerZkPath, jmxEnabled = false, filterConsumers = true)
->>>>>>> b0fb7f28
     val result = Await.result(future,duration)
     result.toEither.left.foreach(apiError => sys.error(apiError.msg))
     Thread.sleep(3000)
