/**
 * Copyright 2017 Yahoo Inc. Licensed under the Apache License, Version 2.0
 * See accompanying LICENSE file.
 */
package kafka.manager.model

import org.scalatest.FunSuite

/**
  * @author fuji-151a
  */
class KafkaVersionTest extends FunSuite {

  private val kafkaVersionMap: Map[String, KafkaVersion] = Map(
    "0.8.1.1" -> Kafka_0_8_1_1,
    "0.8.2-beta" -> Kafka_0_8_2_0,
    "0.8.2.0" -> Kafka_0_8_2_0,
    "0.8.2.1" -> Kafka_0_8_2_1,
    "0.8.2.2" -> Kafka_0_8_2_2,
    "0.9.0.0" -> Kafka_0_9_0_0,
    "0.9.0.1" -> Kafka_0_9_0_1,
    "0.10.0.0" -> Kafka_0_10_0_0,
    "0.10.0.1" -> Kafka_0_10_0_1,
    "0.10.1.0" -> Kafka_0_10_1_0,
    "0.10.1.1" -> Kafka_0_10_1_1,
    "0.10.2.0" -> Kafka_0_10_2_0,
    "0.10.2.1" -> Kafka_0_10_2_1,
    "0.11.0.0" -> Kafka_0_11_0_0,
    "0.11.0.2" -> Kafka_0_11_0_2,
    "1.0.0" -> Kafka_1_0_0,
    "1.0.1" -> Kafka_1_0_1,
    "1.1.0" -> Kafka_1_1_0,
<<<<<<< HEAD
    "1.1.1" -> Kafka_1_1_1
=======
    "2.0.0" -> Kafka_2_0_0
>>>>>>> 6951836b
  )

  test("apply method: supported version.") {
    kafkaVersionMap.foreach(v => assertResult(v._2)(KafkaVersion(v._1)))
  }

  test("apply method: Not supported version.") {
    val expected: String = "0.7.0.0"
    intercept[IllegalArgumentException] {
      KafkaVersion(expected)
    }
  }

  test("check supportedVersions") {
    assertResult(kafkaVersionMap)(KafkaVersion.supportedVersions)
  }

  test("Sort formSelectList") {
    val expected: IndexedSeq[(String,String)] = Vector(
      ("0.8.1.1","0.8.1.1"),
      ("0.8.2.0","0.8.2.0"),
      ("0.8.2.1","0.8.2.1"),
      ("0.8.2.2","0.8.2.2"),
      ("0.9.0.0","0.9.0.0"),
      ("0.9.0.1","0.9.0.1"),
      ("0.10.0.0","0.10.0.0"),
      ("0.10.0.1","0.10.0.1"),
      ("0.10.1.0","0.10.1.0"),
      ("0.10.1.1","0.10.1.1"),
      ("0.10.2.0","0.10.2.0"),
      ("0.10.2.1","0.10.2.1"),
      ("0.11.0.0","0.11.0.0"),
      ("0.11.0.2","0.11.0.2"),
      ("1.0.0","1.0.0"),
      ("1.0.1","1.0.1"),
      ("1.1.0","1.1.0"),
<<<<<<< HEAD
      ("1.1.1","1.1.1")
=======
      ("2.0.0","2.0.0")
>>>>>>> 6951836b
    )
    assertResult(expected)(KafkaVersion.formSelectList)
  }

  test("unapply") {
    kafkaVersionMap.filterNot(_._1.contains("beta")).foreach(v => assertResult(Some(v._1))(KafkaVersion.unapply(v._2)))
  }
}<|MERGE_RESOLUTION|>--- conflicted
+++ resolved
@@ -30,11 +30,8 @@
     "1.0.0" -> Kafka_1_0_0,
     "1.0.1" -> Kafka_1_0_1,
     "1.1.0" -> Kafka_1_1_0,
-<<<<<<< HEAD
-    "1.1.1" -> Kafka_1_1_1
-=======
+    "1.1.1" -> Kafka_1_1_1,
     "2.0.0" -> Kafka_2_0_0
->>>>>>> 6951836b
   )
 
   test("apply method: supported version.") {
@@ -71,11 +68,8 @@
       ("1.0.0","1.0.0"),
       ("1.0.1","1.0.1"),
       ("1.1.0","1.1.0"),
-<<<<<<< HEAD
-      ("1.1.1","1.1.1")
-=======
+      ("1.1.1","1.1.1"),
       ("2.0.0","2.0.0")
->>>>>>> 6951836b
     )
     assertResult(expected)(KafkaVersion.formSelectList)
   }
