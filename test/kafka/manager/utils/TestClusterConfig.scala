--- conflicted
+++ resolved
@@ -14,30 +14,18 @@
 
   test("invalid name") {
     intercept[IllegalArgumentException] {
-<<<<<<< HEAD
-      ClusterConfig("qa!","0.8.1.1","localhost",jmxEnabled = false, restrictOperations=false, pollConsumers = true, filterConsumers = true, jmxUser = None, jmxPass = None, jmxSsl = false, tuning = None)
-=======
-      ClusterConfig("qa!","0.8.1.1","localhost",jmxEnabled = false, pollConsumers = true, filterConsumers = true, jmxUser = None, jmxPass = None, jmxSsl = false, tuning = None, securityProtocol = "PLAINTEXT", saslMechanism = None, jaasConfig = None)
->>>>>>> 6733e889
+      ClusterConfig("qa!","0.8.1.1","localhost",jmxEnabled = false, restrictOperations=false, pollConsumers = true, filterConsumers = true, jmxUser = None, jmxPass = None, jmxSsl = false, tuning = None, securityProtocol = "PLAINTEXT", saslMechanism = None, jaasConfig = None)
     }
   }
 
   test("invalid kafka version") {
     intercept[IllegalArgumentException] {
-<<<<<<< HEAD
-      ClusterConfig("qa","0.8.1","localhost:2181",jmxEnabled = false, restrictOperations=false, pollConsumers = true, filterConsumers = true, jmxUser = None, jmxPass = None, jmxSsl = false, tuning = None)
-=======
-      ClusterConfig("qa","0.8.1","localhost:2181",jmxEnabled = false, pollConsumers = true, filterConsumers = true, jmxUser = None, jmxPass = None, jmxSsl = false, tuning = None, securityProtocol = "PLAINTEXT", saslMechanism = None, jaasConfig = None)
->>>>>>> 6733e889
+      ClusterConfig("qa","0.8.1","localhost:2181",jmxEnabled = false, restrictOperations=false, pollConsumers = true, filterConsumers = true, jmxUser = None, jmxPass = None, jmxSsl = false, tuning = None, securityProtocol = "PLAINTEXT", saslMechanism = None, jaasConfig = None)
     }
   }
 
   test("serialize and deserialize 0.8.1.1") {
-<<<<<<< HEAD
-    val cc = ClusterConfig("qa","0.8.2.0","localhost:2181", jmxEnabled = true, restrictOperations=false, pollConsumers = true, filterConsumers = true, jmxUser = None, jmxPass = None, jmxSsl = false, tuning = None)
-=======
-    val cc = ClusterConfig("qa","0.8.2.0","localhost:2181", jmxEnabled = true, pollConsumers = true, filterConsumers = true, jmxUser = None, jmxPass = None, jmxSsl = false, tuning = None, securityProtocol = "PLAINTEXT", saslMechanism = None, jaasConfig = None)
->>>>>>> 6733e889
+    val cc = ClusterConfig("qa","0.8.2.0","localhost:2181", jmxEnabled = true, restrictOperations=false, pollConsumers = true, filterConsumers = true, jmxUser = None, jmxPass = None, jmxSsl = false, tuning = None, securityProtocol = "PLAINTEXT", saslMechanism = None, jaasConfig = None)
     val serialize: String = ClusterConfig.serialize(cc)
     val deserialize = ClusterConfig.deserialize(serialize)
     assert(deserialize.isSuccess === true)
@@ -45,11 +33,7 @@
   }
 
   test("serialize and deserialize 0.8.2.0 +jmx credentials") {
-<<<<<<< HEAD
-    val cc = ClusterConfig("qa","0.8.2.0","localhost:2181", jmxEnabled = true, jmxUser = Some("mario"), jmxPass = Some("rossi"), jmxSsl = false, restrictOperations=false,  pollConsumers = true, filterConsumers = true, tuning = None)
-=======
-    val cc = ClusterConfig("qa","0.8.2.0","localhost:2181", jmxEnabled = true, jmxUser = Some("mario"), jmxPass = Some("rossi"), jmxSsl = false, pollConsumers = true, filterConsumers = true, tuning = None, securityProtocol = "PLAINTEXT", saslMechanism = None, jaasConfig = None)
->>>>>>> 6733e889
+    val cc = ClusterConfig("qa","0.8.2.0","localhost:2181", jmxEnabled = true, jmxUser = Some("mario"), jmxPass = Some("rossi"), jmxSsl = false, restrictOperations=false, pollConsumers = true, filterConsumers = true, tuning = None, securityProtocol = "PLAINTEXT", saslMechanism = None, jaasConfig = None)
     val serialize: String = ClusterConfig.serialize(cc)
     val deserialize = ClusterConfig.deserialize(serialize)
     assert(deserialize.isSuccess === true)
@@ -57,11 +41,7 @@
   }
 
   test("serialize and deserialize 0.8.2.0") {
-<<<<<<< HEAD
-    val cc = ClusterConfig("qa","0.8.2.0","localhost:2181", jmxEnabled = true, restrictOperations=false, pollConsumers = true, filterConsumers = true, jmxUser = None, jmxPass = None, jmxSsl = false, tuning = None)
-=======
-    val cc = ClusterConfig("qa","0.8.2.0","localhost:2181", jmxEnabled = true, pollConsumers = true, filterConsumers = true, jmxUser = None, jmxPass = None, jmxSsl = false, tuning = None, securityProtocol = "PLAINTEXT", saslMechanism = None, jaasConfig = None)
->>>>>>> 6733e889
+    val cc = ClusterConfig("qa","0.8.2.0","localhost:2181", jmxEnabled = true, restrictOperations=false, pollConsumers = true, filterConsumers = true, jmxUser = None, jmxPass = None, jmxSsl = false, tuning = None, securityProtocol = "PLAINTEXT", saslMechanism = None, jaasConfig = None)
     val serialize: String = ClusterConfig.serialize(cc)
     val deserialize = ClusterConfig.deserialize(serialize)
     assert(deserialize.isSuccess === true)
@@ -69,11 +49,7 @@
   }
 
   test("serialize and deserialize 0.8.2.1") {
-<<<<<<< HEAD
-    val cc = ClusterConfig("qa","0.8.2.1","localhost:2181", jmxEnabled = true, restrictOperations=false, pollConsumers = true, filterConsumers = true, jmxUser = None, jmxPass = None, jmxSsl = false, tuning = None)
-=======
-    val cc = ClusterConfig("qa","0.8.2.1","localhost:2181", jmxEnabled = true, pollConsumers = true, filterConsumers = true, jmxUser = None, jmxPass = None, jmxSsl = false, tuning = None, securityProtocol = "PLAINTEXT", saslMechanism = None, jaasConfig = None)
->>>>>>> 6733e889
+    val cc = ClusterConfig("qa","0.8.2.1","localhost:2181", jmxEnabled = true, restrictOperations=false, pollConsumers = true, filterConsumers = true, jmxUser = None, jmxPass = None, jmxSsl = false, tuning = None, securityProtocol = "PLAINTEXT", saslMechanism = None, jaasConfig = None)
     val serialize: String = ClusterConfig.serialize(cc)
     val deserialize = ClusterConfig.deserialize(serialize)
     assert(deserialize.isSuccess === true)
@@ -81,24 +57,15 @@
   }
 
   test("serialize and deserialize 0.8.2.2") {
-<<<<<<< HEAD
-    val cc = ClusterConfig("qa","0.8.2.2","localhost:2181", jmxEnabled = true, restrictOperations=false, pollConsumers = true, filterConsumers = true, jmxUser = None, jmxPass = None, jmxSsl = false, tuning = None)
-=======
-    val cc = ClusterConfig("qa","0.8.2.2","localhost:2181", jmxEnabled = true, pollConsumers = true, filterConsumers = true, jmxUser = None, jmxPass = None, jmxSsl = false, tuning = None, securityProtocol = "PLAINTEXT", saslMechanism = None, jaasConfig = None)
->>>>>>> 6733e889
-    val serialize: String = ClusterConfig.serialize(cc)
-    val deserialize = ClusterConfig.deserialize(serialize)
-    assert(deserialize.isSuccess === true)
-    assert(cc == deserialize.get)
-  }
-
-<<<<<<< HEAD
-  test("deserialize without version and jmxEnabled") {
-    val cc = ClusterConfig("qa","0.8.2.0","localhost:2181", jmxEnabled = false, restrictOperations=false, pollConsumers = true, filterConsumers = true, jmxUser = None, jmxPass = None, jmxSsl = false, tuning = None)
-=======
+    val cc = ClusterConfig("qa","0.8.2.2","localhost:2181", jmxEnabled = true, restrictOperations=false, pollConsumers = true, filterConsumers = true, jmxUser = None, jmxPass = None, jmxSsl = false, tuning = None, securityProtocol = "PLAINTEXT", saslMechanism = None, jaasConfig = None)
+    val serialize: String = ClusterConfig.serialize(cc)
+    val deserialize = ClusterConfig.deserialize(serialize)
+    assert(deserialize.isSuccess === true)
+    assert(cc == deserialize.get)
+  }
+
   test("deserialize without version, jmxEnabled, and security protocol") {
-    val cc = ClusterConfig("qa","0.8.2.0","localhost:2181", jmxEnabled = false, pollConsumers = true, filterConsumers = true, jmxUser = None, jmxPass = None, jmxSsl = false, tuning = None, securityProtocol = "PLAINTEXT", saslMechanism = None, jaasConfig = None)
->>>>>>> 6733e889
+    val cc = ClusterConfig("qa","0.8.2.0","localhost:2181", jmxEnabled = false, restrictOperations=false, pollConsumers = true, filterConsumers = true, jmxUser = None, jmxPass = None, jmxSsl = false, tuning = None, securityProtocol = "PLAINTEXT", saslMechanism = None, jaasConfig = None)
     val serialize: String = ClusterConfig.serialize(cc)
     val noverison = serialize.replace(""","kafkaVersion":"0.8.2.0"""","").replace(""","jmxEnabled":false""","").replace(""","jmxSsl":false""","")
     assert(!noverison.contains("kafkaVersion"))
@@ -110,11 +77,7 @@
   }
 
   test("deserialize from 0.8.2-beta as 0.8.2.0") {
-<<<<<<< HEAD
-    val cc = ClusterConfig("qa","0.8.2-beta","localhost:2181", jmxEnabled = false, restrictOperations=false, pollConsumers = true, filterConsumers = true, activeOffsetCacheEnabled = true, jmxUser = None, jmxPass = None, jmxSsl = false, tuning = None)
-=======
-    val cc = ClusterConfig("qa","0.8.2-beta","localhost:2181", jmxEnabled = false, pollConsumers = true, filterConsumers = true, activeOffsetCacheEnabled = true, jmxUser = None, jmxPass = None, jmxSsl = false, tuning = None, securityProtocol = "PLAINTEXT", saslMechanism = None, jaasConfig = None)
->>>>>>> 6733e889
+    val cc = ClusterConfig("qa","0.8.2-beta","localhost:2181", jmxEnabled = false, restrictOperations=false, pollConsumers = true, filterConsumers = true, activeOffsetCacheEnabled = true, jmxUser = None, jmxPass = None, jmxSsl = false, tuning = None, securityProtocol = "PLAINTEXT", saslMechanism = None, jaasConfig = None)
     val serialize: String = ClusterConfig.serialize(cc)
     val noverison = serialize.replace(""","kafkaVersion":"0.8.2.0"""",""","kafkaVersion":"0.8.2-beta"""")
     val deserialize = ClusterConfig.deserialize(noverison)
@@ -123,11 +86,7 @@
   }
 
   test("deserialize from 0.9.0.1") {
-<<<<<<< HEAD
     val cc = ClusterConfig("qa","0.9.0.1","localhost:2181", jmxEnabled = false, restrictOperations=false, pollConsumers = true, filterConsumers = true, activeOffsetCacheEnabled = true, jmxUser = None, jmxPass = None, jmxSsl = false,
-      tuning = Option(ClusterTuning(Option(1),Option(2),Option(3), Option(4), Option(5), Option(6), Option(7), Option(8), Option(9), Option(10), Option(11), Option(12), Option(13), Option(14), Option(15)))
-=======
-    val cc = ClusterConfig("qa","0.9.0.1","localhost:2181", jmxEnabled = false, pollConsumers = true, filterConsumers = true, activeOffsetCacheEnabled = true, jmxUser = None, jmxPass = None, jmxSsl = false,
       tuning = Option(ClusterTuning(
         Option(1)
         ,Option(2)
@@ -151,7 +110,6 @@
       , securityProtocol = "PLAINTEXT"
       , saslMechanism = None
       , jaasConfig = None
->>>>>>> 6733e889
     )
     val serialize: String = ClusterConfig.serialize(cc)
     val deserialize = ClusterConfig.deserialize(serialize)
