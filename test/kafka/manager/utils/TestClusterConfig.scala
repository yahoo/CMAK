/**
 * Copyright 2015 Yahoo Inc. Licensed under the Apache License, Version 2.0
 * See accompanying LICENSE file.
 */
package kafka.manager.utils

import kafka.manager.model.{ClusterConfig, ClusterTuning, Kafka_0_8_1_1, PLAINTEXT}
import org.scalatest.{FunSuite, Matchers}

/**
 * @author hiral
 */
class TestClusterConfig extends FunSuite with Matchers {

  test("invalid name") {
    intercept[IllegalArgumentException] {
      ClusterConfig("qa!","0.8.1.1","localhost",jmxEnabled = false, pollConsumers = true, filterConsumers = true, jmxUser = None, jmxPass = None, jmxSsl = false, tuning = None, securityProtocol = "PLAINTEXT", saslMechanism = None, jaasConfig = None)
    }
  }

  test("invalid kafka version") {
    intercept[IllegalArgumentException] {
      ClusterConfig("qa","0.8.1","localhost:2181",jmxEnabled = false, pollConsumers = true, filterConsumers = true, jmxUser = None, jmxPass = None, jmxSsl = false, tuning = None, securityProtocol = "PLAINTEXT", saslMechanism = None, jaasConfig = None)
    }
  }

  test("serialize and deserialize 0.8.1.1") {
    val cc = ClusterConfig("qa","0.8.2.0","localhost:2181", jmxEnabled = true, pollConsumers = true, filterConsumers = true, jmxUser = None, jmxPass = None, jmxSsl = false, tuning = None, securityProtocol = "PLAINTEXT", saslMechanism = None, jaasConfig = None)
    val serialize: String = ClusterConfig.serialize(cc)
    val deserialize = ClusterConfig.deserialize(serialize)
    assert(deserialize.isSuccess === true)
    assert(cc == deserialize.get)
  }

  test("serialize and deserialize 0.8.2.0 +jmx credentials") {
    val cc = ClusterConfig("qa","0.8.2.0","localhost:2181", jmxEnabled = true, jmxUser = Some("mario"), jmxPass = Some("rossi"), jmxSsl = false, pollConsumers = true, filterConsumers = true, tuning = None, securityProtocol = "PLAINTEXT", saslMechanism = None, jaasConfig = None)
    val serialize: String = ClusterConfig.serialize(cc)
    val deserialize = ClusterConfig.deserialize(serialize)
    assert(deserialize.isSuccess === true)
    assert(cc == deserialize.get)
  }

  test("serialize and deserialize 0.8.2.0") {
    val cc = ClusterConfig("qa","0.8.2.0","localhost:2181", jmxEnabled = true, pollConsumers = true, filterConsumers = true, jmxUser = None, jmxPass = None, jmxSsl = false, tuning = None, securityProtocol = "PLAINTEXT", saslMechanism = None, jaasConfig = None)
    val serialize: String = ClusterConfig.serialize(cc)
    val deserialize = ClusterConfig.deserialize(serialize)
    assert(deserialize.isSuccess === true)
    assert(cc == deserialize.get)
  }

  test("serialize and deserialize 0.8.2.1") {
    val cc = ClusterConfig("qa","0.8.2.1","localhost:2181", jmxEnabled = true, pollConsumers = true, filterConsumers = true, jmxUser = None, jmxPass = None, jmxSsl = false, tuning = None, securityProtocol = "PLAINTEXT", saslMechanism = None, jaasConfig = None)
    val serialize: String = ClusterConfig.serialize(cc)
    val deserialize = ClusterConfig.deserialize(serialize)
    assert(deserialize.isSuccess === true)
    assert(cc == deserialize.get)
  }

  test("serialize and deserialize 0.8.2.2") {
    val cc = ClusterConfig("qa","0.8.2.2","localhost:2181", jmxEnabled = true, pollConsumers = true, filterConsumers = true, jmxUser = None, jmxPass = None, jmxSsl = false, tuning = None, securityProtocol = "PLAINTEXT", saslMechanism = None, jaasConfig = None)
    val serialize: String = ClusterConfig.serialize(cc)
    val deserialize = ClusterConfig.deserialize(serialize)
    assert(deserialize.isSuccess === true)
    assert(cc == deserialize.get)
  }

  test("deserialize without version, jmxEnabled, and security protocol") {
    val cc = ClusterConfig("qa","0.8.2.0","localhost:2181", jmxEnabled = false, pollConsumers = true, filterConsumers = true, jmxUser = None, jmxPass = None, jmxSsl = false, tuning = None, securityProtocol = "PLAINTEXT", saslMechanism = None, jaasConfig = None)
    val serialize: String = ClusterConfig.serialize(cc)
    val noverison = serialize.replace(""","kafkaVersion":"0.8.2.0"""","").replace(""","jmxEnabled":false""","").replace(""","jmxSsl":false""","")
    assert(!noverison.contains("kafkaVersion"))
    assert(!noverison.contains("jmxEnabled"))
    assert(!noverison.contains("jmxSsl"))
    val deserialize = ClusterConfig.deserialize(noverison)
    assert(deserialize.isSuccess === true)
    assert(cc.copy(version = Kafka_0_8_1_1) == deserialize.get)
  }

  test("deserialize from 0.8.2-beta as 0.8.2.0") {
    val cc = ClusterConfig("qa","0.8.2-beta","localhost:2181", jmxEnabled = false, pollConsumers = true, filterConsumers = true, activeOffsetCacheEnabled = true, jmxUser = None, jmxPass = None, jmxSsl = false, tuning = None, securityProtocol = "PLAINTEXT", saslMechanism = None, jaasConfig = None)
    val serialize: String = ClusterConfig.serialize(cc)
    val noverison = serialize.replace(""","kafkaVersion":"0.8.2.0"""",""","kafkaVersion":"0.8.2-beta"""")
    val deserialize = ClusterConfig.deserialize(noverison)
    assert(deserialize.isSuccess === true)
    assert(cc == deserialize.get)
  }

  test("deserialize from 0.9.0.1") {
    val cc = ClusterConfig("qa","0.9.0.1","localhost:2181", jmxEnabled = false, pollConsumers = true, filterConsumers = true, activeOffsetCacheEnabled = true, jmxUser = None, jmxPass = None, jmxSsl = false,
      tuning = Option(ClusterTuning(
        Option(1)
        ,Option(2)
        ,Option(3)
        , Option(4)
        , Option(5)
        , Option(6)
        , Option(7)
        , Option(8)
        , Option(9)
        , Option(10)
        , Option(11)
        , Option(12)
        , Option(13)
        , Option(14)
        , Option(15)
        , Option(16)
        , Option(17)
        , Option(18)
      ))
      , securityProtocol = "PLAINTEXT"
      , saslMechanism = None
      , jaasConfig = None
    )
    val serialize: String = ClusterConfig.serialize(cc)
    val deserialize = ClusterConfig.deserialize(serialize)
    assert(deserialize.isSuccess === true)
    assert(cc == deserialize.get)
  }

  test("serialize and deserialize 0.10.0.0") {
    val cc = ClusterConfig("qa", "0.10.0.0", "localhost:2181", jmxEnabled = false, pollConsumers = true, filterConsumers = true, activeOffsetCacheEnabled = true, jmxUser = None, jmxPass = None, jmxSsl = false, tuning = None, securityProtocol = "PLAINTEXT", saslMechanism = None, jaasConfig = None)
    val serialize: String = ClusterConfig.serialize(cc)
    val deserialize = ClusterConfig.deserialize(serialize)
    assert(deserialize.isSuccess === true)
    assert(cc == deserialize.get)
  }

  test("serialize and deserialize 0.10.1.0") {
    val cc = ClusterConfig("qa", "0.10.1.0", "localhost:2181", jmxEnabled = false, pollConsumers = true, filterConsumers = true, activeOffsetCacheEnabled = true, jmxUser = None, jmxPass = None, jmxSsl = false, tuning = None, securityProtocol = "PLAINTEXT", saslMechanism = None, jaasConfig = None)
    val serialize: String = ClusterConfig.serialize(cc)
    val deserialize = ClusterConfig.deserialize(serialize)
    assert(deserialize.isSuccess === true)
    assert(cc == deserialize.get)
  }

  test("serialize and deserialize 0.10.1.1") {
    val cc = ClusterConfig("qa", "0.10.1.1", "localhost:2181", jmxEnabled = false, pollConsumers = true, filterConsumers = true, activeOffsetCacheEnabled = true, jmxUser = None, jmxPass = None, jmxSsl = false, tuning = None, securityProtocol = "PLAINTEXT", saslMechanism = None, jaasConfig = None)
    val serialize: String = ClusterConfig.serialize(cc)
    val deserialize = ClusterConfig.deserialize(serialize)
    assert(deserialize.isSuccess === true)
    assert(cc == deserialize.get)
  }

  test("serialize and deserialize 0.10.2.0") {
    val cc = ClusterConfig("qa", "0.10.2.0", "localhost:2181", jmxEnabled = false, pollConsumers = true, filterConsumers = true, activeOffsetCacheEnabled = true, jmxUser = None, jmxPass = None, jmxSsl = false, tuning = None, securityProtocol = "PLAINTEXT", saslMechanism = None, jaasConfig = None)
    val serialize: String = ClusterConfig.serialize(cc)
    val deserialize = ClusterConfig.deserialize(serialize)
    assert(deserialize.isSuccess === true)
    assert(cc == deserialize.get)
  }

  test("serialize and deserialize 0.10.2.1") {
    val cc = ClusterConfig("qa", "0.10.2.1", "localhost:2181", jmxEnabled = false, pollConsumers = true, filterConsumers = true, activeOffsetCacheEnabled = true, jmxUser = None, jmxPass = None, jmxSsl = false, tuning = None, securityProtocol = "PLAINTEXT", saslMechanism = None, jaasConfig = None)
    val serialize: String = ClusterConfig.serialize(cc)
    val deserialize = ClusterConfig.deserialize(serialize)
    assert(deserialize.isSuccess === true)
    assert(cc == deserialize.get)
  }

  test("serialize and deserialize 0.11.0.0") {
    val cc = ClusterConfig("qa", "0.11.0.0", "localhost:2181", jmxEnabled = false, pollConsumers = true, filterConsumers = true, activeOffsetCacheEnabled = true, jmxUser = None, jmxPass = None, jmxSsl = false, tuning = None, securityProtocol = "PLAINTEXT", saslMechanism = None, jaasConfig = None)
    val serialize: String = ClusterConfig.serialize(cc)
    val deserialize = ClusterConfig.deserialize(serialize)
    assert(deserialize.isSuccess === true)
    assert(cc == deserialize.get)
  }

  test("serialize and deserialize 0.11.0.2") {
    val cc = ClusterConfig("qa", "0.11.0.2", "localhost:2181", jmxEnabled = false, pollConsumers = true, filterConsumers = true, activeOffsetCacheEnabled = true, jmxUser = None, jmxPass = None, jmxSsl = false, tuning = None, securityProtocol = "PLAINTEXT", saslMechanism = None, jaasConfig = None)
    val serialize: String = ClusterConfig.serialize(cc)
    val deserialize = ClusterConfig.deserialize(serialize)
    assert(deserialize.isSuccess === true)
    assert(cc == deserialize.get)
  }

  test("serialize and deserialize 1.0.0") {
    val cc = ClusterConfig("qa", "1.0.0", "localhost:2181", jmxEnabled = false, pollConsumers = true, filterConsumers = true, activeOffsetCacheEnabled = true, jmxUser = None, jmxPass = None, jmxSsl = false, tuning = None, securityProtocol = "PLAINTEXT", saslMechanism = None, jaasConfig = None)
    val serialize: String = ClusterConfig.serialize(cc)
    val deserialize = ClusterConfig.deserialize(serialize)
    assert(deserialize.isSuccess === true)
    assert(cc == deserialize.get)
  }

  test("serialize and deserialize 1.1.0") {
    val cc = ClusterConfig("qa", "1.1.0", "localhost:2181", jmxEnabled = false, pollConsumers = true, filterConsumers = true, activeOffsetCacheEnabled = true, jmxUser = None, jmxPass = None, jmxSsl = false, tuning = None, securityProtocol = "SASL_PLAINTEXT", saslMechanism = Option("PLAIN"), jaasConfig = Option("blah"))
    val serialize: String = ClusterConfig.serialize(cc)
    val deserialize = ClusterConfig.deserialize(serialize)
    assert(deserialize.isSuccess === true)
    assert(cc == deserialize.get)
  }

<<<<<<< HEAD
  test("serialize and deserialize 2.0.0") {
=======
  test("serialize and deserialize 1.1.1") {
    val cc = ClusterConfig("qa", "1.1.1", "localhost:2181", jmxEnabled = false, pollConsumers = true, filterConsumers = true, activeOffsetCacheEnabled = true, jmxUser = None, jmxPass = None, jmxSsl = false, tuning = None, securityProtocol = "SASL_PLAINTEXT", saslMechanism = Option("PLAIN"), jaasConfig = Option("blah"))
    val serialize: String = ClusterConfig.serialize(cc)
    val deserialize = ClusterConfig.deserialize(serialize)
    assert(deserialize.isSuccess === true)
    assert(cc == deserialize.get)
  }

test("serialize and deserialize 2.0.0") {
>>>>>>> f671f1bf
    val cc = ClusterConfig("qa", "2.0.0", "localhost:2181", jmxEnabled = false, pollConsumers = true, filterConsumers = true, activeOffsetCacheEnabled = true, jmxUser = None, jmxPass = None, jmxSsl = false, tuning = None, securityProtocol = "SASL_PLAINTEXT", saslMechanism = Option("PLAIN"), jaasConfig = Option("blah"))
    val serialize: String = ClusterConfig.serialize(cc)
    val deserialize = ClusterConfig.deserialize(serialize)
    assert(deserialize.isSuccess === true)
    assert(cc == deserialize.get)
  }
<<<<<<< HEAD
=======

>>>>>>> f671f1bf
}<|MERGE_RESOLUTION|>--- conflicted
+++ resolved
@@ -189,9 +189,7 @@
     assert(cc == deserialize.get)
   }
 
-<<<<<<< HEAD
-  test("serialize and deserialize 2.0.0") {
-=======
+
   test("serialize and deserialize 1.1.1") {
     val cc = ClusterConfig("qa", "1.1.1", "localhost:2181", jmxEnabled = false, pollConsumers = true, filterConsumers = true, activeOffsetCacheEnabled = true, jmxUser = None, jmxPass = None, jmxSsl = false, tuning = None, securityProtocol = "SASL_PLAINTEXT", saslMechanism = Option("PLAIN"), jaasConfig = Option("blah"))
     val serialize: String = ClusterConfig.serialize(cc)
@@ -201,15 +199,11 @@
   }
 
 test("serialize and deserialize 2.0.0") {
->>>>>>> f671f1bf
     val cc = ClusterConfig("qa", "2.0.0", "localhost:2181", jmxEnabled = false, pollConsumers = true, filterConsumers = true, activeOffsetCacheEnabled = true, jmxUser = None, jmxPass = None, jmxSsl = false, tuning = None, securityProtocol = "SASL_PLAINTEXT", saslMechanism = Option("PLAIN"), jaasConfig = Option("blah"))
     val serialize: String = ClusterConfig.serialize(cc)
     val deserialize = ClusterConfig.deserialize(serialize)
     assert(deserialize.isSuccess === true)
     assert(cc == deserialize.get)
   }
-<<<<<<< HEAD
-=======
-
->>>>>>> f671f1bf
+
 }