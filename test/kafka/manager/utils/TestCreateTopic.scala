/**
 * Copyright 2015 Yahoo Inc. Licensed under the Apache License, Version 2.0
 * See accompanying LICENSE file.
 */
package kafka.manager.utils

import java.util.Properties

import TopicErrors._
import kafka.manager.ActorModel.{PartitionOffsetsCapture, TopicIdentity, TopicDescription}
import kafka.manager.features.ClusterFeatures
import kafka.manager.{ClusterContext, ClusterConfig, Kafka_0_8_2_0}
import org.apache.zookeeper.data.Stat
import scala.concurrent.Future
/**
 * @author hiral
 */
class TestCreateTopic extends CuratorAwareTest {
  
  private[this] val adminUtils  = new AdminUtils(Kafka_0_8_2_0)
<<<<<<< HEAD
  private[this] val defaultClusterConfig = ClusterConfig("test" ,"0.8.2.0" ,"localhost:2818", 100, false, false)
=======
  private[this] val defaultClusterConfig = ClusterConfig("test","0.8.2.0","localhost:2818",100,false,true)
  private[this] val defaultClusterContext = ClusterContext(ClusterFeatures.from(defaultClusterConfig), defaultClusterConfig)
>>>>>>> b0fb7f28

  test("create topic with empty name") {
    checkError[TopicNameEmpty] {
      withCurator { curator =>
        val brokerList = IndexedSeq(1,2)
        adminUtils.createTopic(curator,brokerList,"",10,2)
      }
    }
  }

  test("create topic with invalid name") {
      withCurator { curator =>
        val brokerList = IndexedSeq(1,2)
        checkError[InvalidTopicName] {
          adminUtils.createTopic(curator,brokerList,".",10,2)
        }
        checkError[InvalidTopicName] {
          adminUtils.createTopic(curator,brokerList,"..",10,2)
        }
    }
  }

  test("create topic with name too long") {
    checkError[InvalidTopicLength] {
      withCurator { curator =>
        val brokerList = IndexedSeq(1,2)
        adminUtils.createTopic(curator,brokerList,"adfasfdsafsfasdfsadfasfsdfasffsdfsadfsdfsdfsfasdfdsfdsafasdfsfdsafasdfdsfdsafsdfdsafasdfsdafasdfadsfdsfsdafsdfsadfdsfasfdfasfsdafsdfdsfdsfasdfdsfsdfsadfsdfasdfdsafasdfsadfdfdsfdsfsfsfdsfdsfdssafsdfdsafadfasdfsdafsdfasdffasfdfadsfasdfasfadfafsdfasfdssafffffffffffdsadfsafdasdfsafsfsfsdfafs",10,2)
      }
    }
  }

  test("create topic with bad chars in name") {
    checkError[IllegalCharacterInName] {
      withCurator { curator =>
        val brokerList = IndexedSeq(1,2)
        adminUtils.createTopic(curator,brokerList,"bad!Topic!",10,2)
      }
    }
  }

  test("create topic with invalid partitions") {
    checkError[PartitionsGreaterThanZero] {
      withCurator { curator =>
        val brokerList = IndexedSeq(1,2)
        adminUtils.createTopic(curator,brokerList,"mytopic",0,2)
      }
    }
  }

  test("create topic with invalid replication") {
    checkError[ReplicationGreaterThanZero] {
      withCurator { curator =>
        val brokerList = IndexedSeq(1,2)
        adminUtils.createTopic(curator,brokerList,"mytopic",10,0)
      }
    }
  }

  test("create topic with # of brokers < replication") {
    checkError[ReplicationGreaterThanNumBrokers] {
      withCurator { curator =>
        val brokerList = IndexedSeq.empty[Int]
        adminUtils.createTopic(curator,brokerList,"mytopic",10,3)
      }
    }
  }

  test("create topic") {
    withCurator { curator =>
      val brokerList = IndexedSeq(1,2,3)
      val properties = new Properties()
      properties.setProperty(kafka.manager.utils.zero82.LogConfig.RententionMsProp,"1800000")
      adminUtils.createTopic(curator,brokerList,"mytopic",10,3, properties)
      val stat = new Stat()
      val json:String = curator.getData.storingStatIn(stat).forPath(ZkUtils.getTopicPath("mytopic"))
      val configJson : String = curator.getData.forPath(ZkUtils.getTopicConfigPath("mytopic"))
<<<<<<< HEAD
      val td = TopicIdentity.from(3,TopicDescription("mytopic",(stat.getVersion(),json),None,Option((-1,configJson)),false),None,None,defaultClusterConfig)
=======
      val td = TopicIdentity.from(3,TopicDescription("mytopic",(stat.getVersion(),json),None,Future.successful(PartitionOffsetsCapture.EMPTY),Option((-1,configJson))),None,defaultClusterContext,None)
>>>>>>> b0fb7f28
      assert(td.partitions == 10)
      assert(td.replicationFactor == 3)
    }
  }

  test("create topic - topic already exists") {
    checkError[TopicAlreadyExists] {
      withCurator { curator =>
        val brokerList = IndexedSeq(1,2,3)
        adminUtils.createTopic(curator, brokerList, "mytopic", 10, 3)
        val json: String = curator.getData.forPath(ZkUtils.getTopicPath("mytopic"))
        assert(json == "{\"version\":1,\"partitions\":{\"8\":[2,3,1],\"4\":[1,3,2],\"9\":[3,2,1],\"5\":[2,1,3],\"6\":[3,1,2],\"1\":[1,2,3],\"0\":[3,1,2],\"2\":[2,3,1],\"7\":[1,2,3],\"3\":[3,2,1]}}")
      }
    }
  }
  
  test("alter topic - cannot add zero partitions") {
    checkError[CannotAddZeroPartitions] {
      withCurator { curator =>
        val brokerList = IndexedSeq(1,2,3)
        val stat = new Stat
        val json:String = curator.getData.storingStatIn(stat).forPath(ZkUtils.getTopicPath("mytopic"))
        val configJson : String = curator.getData.forPath(ZkUtils.getTopicConfigPath("mytopic"))
<<<<<<< HEAD
        val td = TopicIdentity.from(3,TopicDescription("mytopic",(stat.getVersion,json),None,Option((-1,configJson)),false),None,None,defaultClusterConfig)
=======
        val td = TopicIdentity.from(3,TopicDescription("mytopic",(stat.getVersion,json),None,Future.successful(PartitionOffsetsCapture.EMPTY),Option((-1,configJson))),None, defaultClusterContext,None)
>>>>>>> b0fb7f28
        val numPartitions = td.partitions
        adminUtils.addPartitions(curator, td.topic, numPartitions, td.partitionsIdentity.mapValues(_.replicas.toSeq),brokerList, stat.getVersion)
      }
    }
  }

  test("alter topic - replication factor greater than num brokers") {
    checkError[ReplicationGreaterThanNumBrokers] {
      withCurator { curator =>
        val brokerList = IndexedSeq(1,2)
        val stat = new Stat
        val json:String = curator.getData.storingStatIn(stat).forPath(ZkUtils.getTopicPath("mytopic"))
        val configJson : String = curator.getData.forPath(ZkUtils.getTopicConfigPath("mytopic"))
<<<<<<< HEAD
        val td = TopicIdentity.from(3,TopicDescription("mytopic",(stat.getVersion,json),None,Option((-1,configJson)),false),None,None,defaultClusterConfig)
=======
        val td = TopicIdentity.from(3,TopicDescription("mytopic",(stat.getVersion,json),None,Future.successful(PartitionOffsetsCapture.EMPTY),Option((-1,configJson))),None, defaultClusterContext,None)
>>>>>>> b0fb7f28
        val numPartitions = td.partitions + 2
        adminUtils.addPartitions(curator, td.topic, numPartitions, td.partitionsIdentity.mapValues(_.replicas.toSeq),brokerList,stat.getVersion)
      }
    }
  }

  test("alter topic - add partitions") {
    withCurator { curator =>
      val brokerList = IndexedSeq(1,2,3)
      val stat = new Stat
      val json:String = curator.getData.storingStatIn(stat).forPath(ZkUtils.getTopicPath("mytopic"))
      val configJson : String = curator.getData.forPath(ZkUtils.getTopicConfigPath("mytopic"))
<<<<<<< HEAD
      val td = TopicIdentity.from(3,TopicDescription("mytopic",(stat.getVersion,json),None,Option((-1,configJson)),false),None,None,defaultClusterConfig)
=======
      val td = TopicIdentity.from(3,TopicDescription("mytopic",(stat.getVersion,json),None,Future.successful(PartitionOffsetsCapture.EMPTY),Option((-1,configJson))),None, defaultClusterContext,None)
>>>>>>> b0fb7f28
      val numPartitions = td.partitions + 2
      adminUtils.addPartitions(curator, td.topic, numPartitions, td.partitionsIdentity.mapValues(_.replicas.toSeq),brokerList,stat.getVersion)

      //check partitions were added and config updated
      {
        val json: String = curator.getData.forPath(ZkUtils.getTopicPath("mytopic"))
        val configJson: String = curator.getData.forPath(ZkUtils.getTopicConfigPath("mytopic"))
<<<<<<< HEAD
        val td = TopicIdentity.from(3, TopicDescription("mytopic", (-1,json), None, Option((-1,configJson)), false),None,None,defaultClusterConfig)
=======
        val td = TopicIdentity.from(3, TopicDescription("mytopic", (-1,json), None, Future.successful(PartitionOffsetsCapture.EMPTY), Option((-1,configJson))),None, defaultClusterContext,None)
>>>>>>> b0fb7f28
        assert(td.partitions === numPartitions, "Failed to add partitions!")
        assert(td.config.toMap.apply(kafka.manager.utils.zero82.LogConfig.RententionMsProp) === "1800000")
      }
    }
  }

  test("alter topic - update config") {
    withCurator { curator =>
      val brokerList = IndexedSeq(1,2,3)
      val stat = new Stat
      val json:String = curator.getData.storingStatIn(stat).forPath(ZkUtils.getTopicPath("mytopic"))
      val configStat = new Stat
      val configJson : String = curator.getData.storingStatIn(configStat).forPath(ZkUtils.getTopicConfigPath("mytopic"))
      val configReadVersion = configStat.getVersion
<<<<<<< HEAD
      val td = TopicIdentity.from(3,TopicDescription("mytopic",(stat.getVersion,json),None,Option((configReadVersion,configJson)),false),None,None,defaultClusterConfig)
=======
      val td = TopicIdentity.from(3,TopicDescription("mytopic",(stat.getVersion,json),None,Future.successful(PartitionOffsetsCapture.EMPTY),Option((configReadVersion,configJson))),None, defaultClusterContext,None)
>>>>>>> b0fb7f28
      val properties = new Properties()
      td.config.foreach { case (k,v) => properties.put(k,v)}
      properties.setProperty(kafka.manager.utils.zero82.LogConfig.RententionMsProp,"3600000")
      adminUtils.changeTopicConfig(curator, td.topic, properties, configReadVersion)

      //check config
      {
        val json: String = curator.getData.forPath(ZkUtils.getTopicPath("mytopic"))
        val configStat = new Stat
        val configJson : String = curator.getData.storingStatIn(configStat).forPath(ZkUtils.getTopicConfigPath("mytopic"))
<<<<<<< HEAD
        val td = TopicIdentity.from(3, TopicDescription("mytopic", (-1,json), None, Option((configStat.getVersion,configJson)), false),None,None,defaultClusterConfig)
=======
        val td = TopicIdentity.from(3, TopicDescription("mytopic", (-1,json), None, Future.successful(PartitionOffsetsCapture.EMPTY), Option((configStat.getVersion,configJson))),None, defaultClusterContext,None)
>>>>>>> b0fb7f28
        assert(td.config.toMap.apply(kafka.manager.utils.zero82.LogConfig.RententionMsProp) === "3600000")
        assert(configReadVersion != configStat.getVersion)
      }

      //check config change notification
      {
        import scala.collection.JavaConverters._

        val json: Option[String] = Option(curator.getChildren.forPath(ZkUtils.TopicConfigChangesPath)).map { children =>
          val last = children.asScala.last
          val json : String = curator.getData.forPath(s"${ZkUtils.TopicConfigChangesPath}/$last")
          json
        }

        assert(json.isDefined, "Failed to get data for config change!")
        assert(json.get === "\"mytopic\"")
      }

    }
  }
}<|MERGE_RESOLUTION|>--- conflicted
+++ resolved
@@ -18,12 +18,8 @@
 class TestCreateTopic extends CuratorAwareTest {
   
   private[this] val adminUtils  = new AdminUtils(Kafka_0_8_2_0)
-<<<<<<< HEAD
-  private[this] val defaultClusterConfig = ClusterConfig("test" ,"0.8.2.0" ,"localhost:2818", 100, false, false)
-=======
   private[this] val defaultClusterConfig = ClusterConfig("test","0.8.2.0","localhost:2818",100,false,true)
   private[this] val defaultClusterContext = ClusterContext(ClusterFeatures.from(defaultClusterConfig), defaultClusterConfig)
->>>>>>> b0fb7f28
 
   test("create topic with empty name") {
     checkError[TopicNameEmpty] {
@@ -100,11 +96,7 @@
       val stat = new Stat()
       val json:String = curator.getData.storingStatIn(stat).forPath(ZkUtils.getTopicPath("mytopic"))
       val configJson : String = curator.getData.forPath(ZkUtils.getTopicConfigPath("mytopic"))
-<<<<<<< HEAD
-      val td = TopicIdentity.from(3,TopicDescription("mytopic",(stat.getVersion(),json),None,Option((-1,configJson)),false),None,None,defaultClusterConfig)
-=======
       val td = TopicIdentity.from(3,TopicDescription("mytopic",(stat.getVersion(),json),None,Future.successful(PartitionOffsetsCapture.EMPTY),Option((-1,configJson))),None,defaultClusterContext,None)
->>>>>>> b0fb7f28
       assert(td.partitions == 10)
       assert(td.replicationFactor == 3)
     }
@@ -128,11 +120,7 @@
         val stat = new Stat
         val json:String = curator.getData.storingStatIn(stat).forPath(ZkUtils.getTopicPath("mytopic"))
         val configJson : String = curator.getData.forPath(ZkUtils.getTopicConfigPath("mytopic"))
-<<<<<<< HEAD
-        val td = TopicIdentity.from(3,TopicDescription("mytopic",(stat.getVersion,json),None,Option((-1,configJson)),false),None,None,defaultClusterConfig)
-=======
         val td = TopicIdentity.from(3,TopicDescription("mytopic",(stat.getVersion,json),None,Future.successful(PartitionOffsetsCapture.EMPTY),Option((-1,configJson))),None, defaultClusterContext,None)
->>>>>>> b0fb7f28
         val numPartitions = td.partitions
         adminUtils.addPartitions(curator, td.topic, numPartitions, td.partitionsIdentity.mapValues(_.replicas.toSeq),brokerList, stat.getVersion)
       }
@@ -146,11 +134,7 @@
         val stat = new Stat
         val json:String = curator.getData.storingStatIn(stat).forPath(ZkUtils.getTopicPath("mytopic"))
         val configJson : String = curator.getData.forPath(ZkUtils.getTopicConfigPath("mytopic"))
-<<<<<<< HEAD
-        val td = TopicIdentity.from(3,TopicDescription("mytopic",(stat.getVersion,json),None,Option((-1,configJson)),false),None,None,defaultClusterConfig)
-=======
         val td = TopicIdentity.from(3,TopicDescription("mytopic",(stat.getVersion,json),None,Future.successful(PartitionOffsetsCapture.EMPTY),Option((-1,configJson))),None, defaultClusterContext,None)
->>>>>>> b0fb7f28
         val numPartitions = td.partitions + 2
         adminUtils.addPartitions(curator, td.topic, numPartitions, td.partitionsIdentity.mapValues(_.replicas.toSeq),brokerList,stat.getVersion)
       }
@@ -163,11 +147,7 @@
       val stat = new Stat
       val json:String = curator.getData.storingStatIn(stat).forPath(ZkUtils.getTopicPath("mytopic"))
       val configJson : String = curator.getData.forPath(ZkUtils.getTopicConfigPath("mytopic"))
-<<<<<<< HEAD
-      val td = TopicIdentity.from(3,TopicDescription("mytopic",(stat.getVersion,json),None,Option((-1,configJson)),false),None,None,defaultClusterConfig)
-=======
       val td = TopicIdentity.from(3,TopicDescription("mytopic",(stat.getVersion,json),None,Future.successful(PartitionOffsetsCapture.EMPTY),Option((-1,configJson))),None, defaultClusterContext,None)
->>>>>>> b0fb7f28
       val numPartitions = td.partitions + 2
       adminUtils.addPartitions(curator, td.topic, numPartitions, td.partitionsIdentity.mapValues(_.replicas.toSeq),brokerList,stat.getVersion)
 
@@ -175,11 +155,7 @@
       {
         val json: String = curator.getData.forPath(ZkUtils.getTopicPath("mytopic"))
         val configJson: String = curator.getData.forPath(ZkUtils.getTopicConfigPath("mytopic"))
-<<<<<<< HEAD
-        val td = TopicIdentity.from(3, TopicDescription("mytopic", (-1,json), None, Option((-1,configJson)), false),None,None,defaultClusterConfig)
-=======
         val td = TopicIdentity.from(3, TopicDescription("mytopic", (-1,json), None, Future.successful(PartitionOffsetsCapture.EMPTY), Option((-1,configJson))),None, defaultClusterContext,None)
->>>>>>> b0fb7f28
         assert(td.partitions === numPartitions, "Failed to add partitions!")
         assert(td.config.toMap.apply(kafka.manager.utils.zero82.LogConfig.RententionMsProp) === "1800000")
       }
@@ -194,11 +170,7 @@
       val configStat = new Stat
       val configJson : String = curator.getData.storingStatIn(configStat).forPath(ZkUtils.getTopicConfigPath("mytopic"))
       val configReadVersion = configStat.getVersion
-<<<<<<< HEAD
-      val td = TopicIdentity.from(3,TopicDescription("mytopic",(stat.getVersion,json),None,Option((configReadVersion,configJson)),false),None,None,defaultClusterConfig)
-=======
       val td = TopicIdentity.from(3,TopicDescription("mytopic",(stat.getVersion,json),None,Future.successful(PartitionOffsetsCapture.EMPTY),Option((configReadVersion,configJson))),None, defaultClusterContext,None)
->>>>>>> b0fb7f28
       val properties = new Properties()
       td.config.foreach { case (k,v) => properties.put(k,v)}
       properties.setProperty(kafka.manager.utils.zero82.LogConfig.RententionMsProp,"3600000")
@@ -209,11 +181,7 @@
         val json: String = curator.getData.forPath(ZkUtils.getTopicPath("mytopic"))
         val configStat = new Stat
         val configJson : String = curator.getData.storingStatIn(configStat).forPath(ZkUtils.getTopicConfigPath("mytopic"))
-<<<<<<< HEAD
-        val td = TopicIdentity.from(3, TopicDescription("mytopic", (-1,json), None, Option((configStat.getVersion,configJson)), false),None,None,defaultClusterConfig)
-=======
         val td = TopicIdentity.from(3, TopicDescription("mytopic", (-1,json), None, Future.successful(PartitionOffsetsCapture.EMPTY), Option((configStat.getVersion,configJson))),None, defaultClusterContext,None)
->>>>>>> b0fb7f28
         assert(td.config.toMap.apply(kafka.manager.utils.zero82.LogConfig.RententionMsProp) === "3600000")
         assert(configReadVersion != configStat.getVersion)
       }
