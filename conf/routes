# Copyright 2015 Yahoo Inc. Licensed under the Apache License, Version 2.0
# See accompanying LICENSE file.
#
# Routes
# This file defines all application routes (Higher priority routes first)
# ~~~~

# Home page
GET         /                                             controllers.Application.index
GET         /clusters/:c                                  controllers.Cluster.cluster(c:String)
GET         /clusters/:c/topics                           controllers.Topic.topics(c:String)
GET         /clusters/:c/topics/addPartitions             controllers.Topic.addPartitionsToMultipleTopics(c:String)
POST        /clusters/:c/topics/addPartitions             controllers.Topic.handleAddPartitionsToMultipleTopics(c:String)
GET         /clusters/:c/topics/:t                        controllers.Topic.topic(c:String, t:String)
GET         /clusters/:c/logkafkas                        controllers.Logkafka.logkafkas(c:String)
GET         /clusters/:c/logkafkas/:h/:l                  controllers.Logkafka.logkafka(c:String, h:String, l:String)
GET         /clusters/:c/brokers                          controllers.Cluster.brokers(c: String)
GET         /clusters/:c/brokers/:b                       controllers.Cluster.broker(c: String, b:Int)
GET         /clusters/:c/consumers                        controllers.Consumer.consumers(c: String)
GET         /clusters/:c/consumers/:g                     controllers.Consumer.consumer(c: String, g:String)
GET         /clusters/:c/consumers/:g/topic/:t            controllers.Consumer.consumerAndTopic(c: String, g:String, t:String)
GET         /clusters/:c/leader                           controllers.PreferredReplicaElection.preferredReplicaElection(c:String)
POST        /clusters/:c/leader                           controllers.PreferredReplicaElection.handleRunElection(c:String)
GET         /clusters/:c/assignment                       controllers.ReassignPartitions.reassignPartitions(c:String)
POST        /clusters/:c/assignment                       controllers.ReassignPartitions.handleOperation(c:String,t:String)
GET         /clusters/:c/assignment/confirm               controllers.ReassignPartitions.confirmAssignment(c:String,t:String)
POST        /clusters/:c/assignment/generate              controllers.ReassignPartitions.handleGenerateAssignment(c:String,t:String)
GET         /clusters/:c/assignments/confirm              controllers.ReassignPartitions.confirmMultipleAssignments(c:String)
POST        /clusters/:c/assignments/generate             controllers.ReassignPartitions.handleGenerateMultipleAssignments(c:String)
#GET         /clusters/:c/assignments/manual               controllers.ReassignPartitions.manualMultipleAssignments(c:String)
#POST        /clusters/:c/assignments/manual               controllers.ReassignPartitions.handleManualAssignment(c:String)
GET         /clusters/:c/assignments/run                  controllers.ReassignPartitions.runMultipleAssignments(c:String)
POST        /clusters/:c/assignments/run                  controllers.ReassignPartitions.handleRunMultipleAssignments(c:String)
GET         /addCluster                                   controllers.Cluster.addCluster
GET         /updateCluster                                controllers.Cluster.updateCluster(c: String)
POST        /clusters                                     controllers.Cluster.handleAddCluster
POST        /clusters/:c                                  controllers.Cluster.handleUpdateCluster(c:String)
GET         /clusters/:c/createTopic                      controllers.Topic.createTopic(c:String)
POST        /clusters/:c/topics/create                    controllers.Topic.handleCreateTopic(c:String)
POST        /clusters/:c/topics/delete                    controllers.Topic.handleDeleteTopic(c:String,t:String)
GET         /clusters/:c/topics/:t/addPartitions          controllers.Topic.addPartitions(c:String,t:String)
POST        /clusters/:c/topics/:t/addPartitions          controllers.Topic.handleAddPartitions(c:String,t:String)
GET         /clusters/:c/topics/:t/updateConfig           controllers.Topic.updateConfig(c:String,t:String)
POST        /clusters/:c/topics/:t/updateConfig           controllers.Topic.handleUpdateConfig(c:String,t: String)
GET         /clusters/:c/topics/:t/assignments/manual     controllers.ReassignPartitions.manualAssignments(c:String, t:String)
POST        /clusters/:c/topics/:t/assignments/manual     controllers.ReassignPartitions.handleManualAssignment(c:String, t: String)
GET         /clusters/:c/createLogkafka                   controllers.Logkafka.createLogkafka(c:String)
POST        /clusters/:c/logkafkas/create                 controllers.Logkafka.handleCreateLogkafka(c:String)
POST        /clusters/:c/logkafkas/delete                 controllers.Logkafka.handleDeleteLogkafka(c:String, h:String, l:String)
GET         /clusters/:c/logkafkas/:h/:l/updateConfig     controllers.Logkafka.updateConfig(c:String, h:String, l:String)
POST        /clusters/:c/logkafkas/:h/:l/updateConfig     controllers.Logkafka.handleUpdateConfig(c:String, h:String, l:String)
<<<<<<< HEAD
GET         /api/status/:c/brokers                        controllers.api.KafkaStateCheck.brokers(c:String)
GET         /api/status/:c/topics                         controllers.api.KafkaStateCheck.topics(c:String)
GET         /api/status/:c/:t/underReplicatedPartitions   controllers.api.KafkaStateCheck.underReplicatedPartitions(c:String,t:String)
GET         /api/status/:c/:t/unavailablePartitions       controllers.api.KafkaStateCheck.unavailablePartitions(c:String,t:String)
=======
POST        /clusters/:c/logkafkas/:h/:l/disableConfig     controllers.Logkafka.handleDisableConfig(c:String, h:String, l:String)
POST        /clusters/:c/logkafkas/:h/:l/enableConfig     controllers.Logkafka.handleEnableConfig(c:String, h:String, l:String)
GET         /api/status/:c/availableBrokers               controllers.api.KafkaHealthCheck.availableBrokers(c:String)
GET         /api/status/:c/:t/underReplicatedPartitions   controllers.api.KafkaHealthCheck.underReplicatedPartitions(c:String,t:String)
GET         /api/status/:c/:t/unavailablePartitions       controllers.api.KafkaHealthCheck.unavailablePartitions(c:String,t:String)
>>>>>>> a84296e9

# Versioned Assets
GET         /vassets/*file          controllers.Assets.versioned(path="/public", file: Asset)

# Unversioned Assets
GET         /assets/*file           controllers.Assets.at(path="/public", file)

# WebJars
GET         /webjars/*file          controllers.WebJarAssets.at(file)<|MERGE_RESOLUTION|>--- conflicted
+++ resolved
@@ -49,18 +49,12 @@
 POST        /clusters/:c/logkafkas/delete                 controllers.Logkafka.handleDeleteLogkafka(c:String, h:String, l:String)
 GET         /clusters/:c/logkafkas/:h/:l/updateConfig     controllers.Logkafka.updateConfig(c:String, h:String, l:String)
 POST        /clusters/:c/logkafkas/:h/:l/updateConfig     controllers.Logkafka.handleUpdateConfig(c:String, h:String, l:String)
-<<<<<<< HEAD
+POST        /clusters/:c/logkafkas/:h/:l/disableConfig    controllers.Logkafka.handleDisableConfig(c:String, h:String, l:String)
+POST        /clusters/:c/logkafkas/:h/:l/enableConfig     controllers.Logkafka.handleEnableConfig(c:String, h:String, l:String)
 GET         /api/status/:c/brokers                        controllers.api.KafkaStateCheck.brokers(c:String)
 GET         /api/status/:c/topics                         controllers.api.KafkaStateCheck.topics(c:String)
 GET         /api/status/:c/:t/underReplicatedPartitions   controllers.api.KafkaStateCheck.underReplicatedPartitions(c:String,t:String)
 GET         /api/status/:c/:t/unavailablePartitions       controllers.api.KafkaStateCheck.unavailablePartitions(c:String,t:String)
-=======
-POST        /clusters/:c/logkafkas/:h/:l/disableConfig     controllers.Logkafka.handleDisableConfig(c:String, h:String, l:String)
-POST        /clusters/:c/logkafkas/:h/:l/enableConfig     controllers.Logkafka.handleEnableConfig(c:String, h:String, l:String)
-GET         /api/status/:c/availableBrokers               controllers.api.KafkaHealthCheck.availableBrokers(c:String)
-GET         /api/status/:c/:t/underReplicatedPartitions   controllers.api.KafkaHealthCheck.underReplicatedPartitions(c:String,t:String)
-GET         /api/status/:c/:t/unavailablePartitions       controllers.api.KafkaHealthCheck.unavailablePartitions(c:String,t:String)
->>>>>>> a84296e9
 
 # Versioned Assets
 GET         /vassets/*file          controllers.Assets.versioned(path="/public", file: Asset)
